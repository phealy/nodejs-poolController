--- conflicted
+++ resolved
@@ -96,13 +96,8 @@
         //      6-7 : ORP Setpoint : byte(6) x 256 + byte(7)
         //      8 : Unknown = 0
         //      9 : Unknown = 0
-<<<<<<< HEAD
-        //      10-11 : pH Dose time seconds. The number of seconds since the dose started. byte(11) x 256 + byte(12)
-        //      12 : Unknown
-=======
         //      10-11 : pH Dose time seconds. The number of seconds since the dose started. byte(10) x 256 + byte(11)
         //      12: Unknown
->>>>>>> df2fae4e
         //      13 : Unknown
         //      14-15 : ORP Dose time seconds.  The number of seconds since the dose started. byte(14) x 256 + byte(15)
         //      16-17 : pH Dose volume (unknown units) - These appear to be mL.
@@ -184,12 +179,7 @@
         //      32 : Alarms = 8 = (no alarm)
         const alarms = schem.alarms;
         alarms.flow = msg.extractPayloadByte(32) & 0x01;
-<<<<<<< HEAD
-        if(alarms.flow === 0)
-            schem.flowDetected = true;
-=======
         if (alarms.flow === 0) schem.flowDetected = true;
->>>>>>> df2fae4e
         alarms.pH = msg.extractPayloadByte(32) & 0x06;
         alarms.orp = msg.extractPayloadByte(32) & 0x18;
         alarms.pHTank = msg.extractPayloadByte(32) & 0x20;
@@ -250,11 +240,7 @@
         else if (schem.ph.dosingStatus !== 0 && phPrev.status === 0) {
             if (typeof schem.ph.currentDose !== 'undefined') {
                 // We just ended a dose so write it out to the chem logs.
-<<<<<<< HEAD
-                schem.ph.endDose( Timestamp.now.addSeconds(-(schem.ph.doseTime - phPrev.time)).toDate(), 'completed',
-=======
                 schem.ph.endDose(Timestamp.now.addSeconds(-(schem.ph.doseTime - phPrev.time)).toDate(), 'completed',
->>>>>>> df2fae4e
                     schem.ph.volumeDosed - phPrev.vol, (schem.ph.timeDosed - phPrev.time) * 1000);
             }
         }
@@ -277,21 +263,13 @@
         else if (schem.orp.dosingStatus !== 0 && orpPrev.status === 0) {
             if (typeof schem.orp.currentDose !== 'undefined') {
                 // We just ended a dose so write it out to the chem logs.
-<<<<<<< HEAD
-                schem.orp.endDose( Timestamp.now.addSeconds(-(schem.orp.doseTime - orpPrev.time)).toDate(), 'completed',
-=======
                 schem.orp.endDose(Timestamp.now.addSeconds(-(schem.orp.doseTime - orpPrev.time)).toDate(), 'completed',
->>>>>>> df2fae4e
                     schem.orp.volumeDosed - orpPrev.vol, (schem.orp.timeDosed - orpPrev.time) * 1000);
             }
         }
         else if (schem.orp.dosingStatus === 0) {
             // We are still dosing so add the time and volume to the dose.
-<<<<<<< HEAD
-            schem.orp.appendDose( schem.orp.doseVolume - orpPrev.vol, (schem.orp.timeDosed - orpPrev.time) * 1000 );
-=======
             schem.orp.appendDose(schem.orp.doseVolume - orpPrev.vol, (schem.orp.timeDosed - orpPrev.time) * 1000);
->>>>>>> df2fae4e
         }
         else {
             // Make sure we don't have a current dose going.
