/*  nodejs-poolController.  An application to control pool equipment.
Copyright (C) 2016, 2017, 2018, 2019, 2020, 2021, 2022.  
Russell Goldin, tagyoureit.  russ.goldin@gmail.com

This program is free software: you can redistribute it and/or modify
it under the terms of the GNU Affero General Public License as
published by the Free Software Foundation, either version 3 of the
License, or (at your option) any later version.

This program is distributed in the hope that it will be useful,
but WITHOUT ANY WARRANTY; without even the implied warranty of
MERCHANTABILITY or FITNESS FOR A PARTICULAR PURPOSE.  See the
GNU Affero General Public License for more details.

You should have received a copy of the GNU Affero General Public License
along with this program.  If not, see <http://www.gnu.org/licenses/>.
*/
import * as extend from 'extend';
import { EventEmitter } from 'events';
import { SystemBoard, byteValueMap, byteValueMaps, ConfigQueue, ConfigRequest, CircuitCommands, FeatureCommands, ChlorinatorCommands, PumpCommands, BodyCommands, ScheduleCommands, HeaterCommands, EquipmentIdRange, ValveCommands, SystemCommands, ChemControllerCommands } from './SystemBoard';
import { PoolSystem, Body, Schedule, Pump, ConfigVersion, sys, Heater, ICircuitGroup, LightGroupCircuit, LightGroup, ExpansionPanel, ExpansionModule, ExpansionModuleCollection, Valve, General, Options, Location, Owner, ICircuit, Feature, CircuitGroup, ChemController, TempSensorCollection, Chlorinator } from '../Equipment';
import { Protocol, Outbound, Inbound, Message, Response } from '../comms/messages/Messages';
import { conn } from '../comms/Comms';
import { logger } from '../../logger/Logger';
import { state, ChlorinatorState, LightGroupState, VirtualCircuitState, ICircuitState, BodyTempState, CircuitGroupState, ICircuitGroupState, ChemControllerState } from '../State';
import { utils } from '../../controller/Constants';
import { InvalidEquipmentIdError, InvalidEquipmentDataError, EquipmentNotFoundError, MessageError, InvalidOperationError } from '../Errors';
import { ncp } from '../nixie/Nixie';
export class IntelliCenterBoard extends SystemBoard {
    public needsConfigChanges: boolean = false;
    constructor(system: PoolSystem) {
        super(system);
        this._statusInterval = -1;
        this._modulesAcquired = false; // Set us up so that we can wait for a 2 and a 204.
        this.equipmentIds.circuits = new EquipmentIdRange(1, function () { return this.start + sys.equipment.maxCircuits - 1; });
        this.equipmentIds.features = new EquipmentIdRange(function () { return 129; }, function () { return this.start + sys.equipment.maxFeatures - 1; });
        this.equipmentIds.circuitGroups = new EquipmentIdRange(function () { return this.start; }, function () { return this.start + sys.equipment.maxCircuitGroups - 1; });
        this.equipmentIds.virtualCircuits = new EquipmentIdRange(function () { return this.start; }, function () { return 254; });
        this.equipmentIds.features.start = 129;
        this.equipmentIds.circuitGroups.start = 193;
        this.equipmentIds.virtualCircuits.start = 237;
        this.valueMaps.panelModes = new byteValueMap([
            [0, { val: 0, name: 'auto', desc: 'Auto' }],
            [1, { val: 1, name: 'service', desc: 'Service' }],
            [8, { val: 8, name: 'freeze', desc: 'Freeze' }],
            [255, { name: 'error', desc: 'System Error' }]
        ]);
        this.valueMaps.circuitFunctions = new byteValueMap([
            [0, { name: 'generic', desc: 'Generic' }],
            [1, { name: 'spillway', desc: 'Spillway' }],
            [2, { name: 'mastercleaner', desc: 'Master Cleaner', body: 1 }],
            [3, { name: 'chemrelay', desc: 'Chem Relay' }],
            [4, { name: 'light', desc: 'Light', isLight: true }],
            [5, { name: 'intellibrite', desc: 'Intellibrite', isLight: true, theme: 'intellibrite' }],
            [6, { name: 'globrite', desc: 'GloBrite', isLight: true, theme: 'intellibrite' }],
            [7, { name: 'globritewhite', desc: 'GloBrite White', isLight: true }],
            [8, { name: 'magicstream', desc: 'Magicstream', isLight: true, theme: 'intellibrite' }],
            [9, { name: 'dimmer', desc: 'Dimmer', isLight: true }],
            [10, { name: 'colorcascade', desc: 'ColorCascade', isLight: true, theme: 'intellibrite' }],
            [11, { name: 'mastercleaner2', desc: 'Master Cleaner 2', body: 2 }],
            [12, { name: 'pool', desc: 'Pool', hasHeatSource: true, body: 1 }],
            [13, { name: 'spa', desc: 'Spa', hasHeatSource: true, body: 2 }]
        ]);
        this.valueMaps.pumpTypes = new byteValueMap([
            [1, { name: 'ss', desc: 'Single Speed', maxCircuits: 0, hasAddress: false, hasBody: true }],
            [2, { name: 'ds', desc: 'Two Speed', maxCircuits: 8, hasAddress: false, hasBody: true }],
            [3, { name: 'vs', desc: 'Intelliflo VS', maxPrimingTime: 6, minSpeed: 450, maxSpeed: 3450, maxCircuits: 8, hasAddress: true }],
            [4, { name: 'vsf', desc: 'Intelliflo VSF', minSpeed: 450, maxSpeed: 3450, minFlow: 15, maxFlow: 130, maxCircuits: 8, hasAddress: true }],
            [5, { name: 'vf', desc: 'Intelliflo VF', maxPrimingTime: 6, minFlow: 15, maxFlow: 130, maxCircuits: 8, hasAddress: true }],
            [100, { name: 'sf', desc: 'SuperFlo VS', hasAddress: false, maxCircuits: 8, maxRelays: 4, equipmentMaster: 1, maxSpeeds: 4, relays: [{ id: 1, name: 'Program #1' }, { id: 2, name: 'Program #2' }, { id: 3, name: 'Program #3' }, { id: 4, name: 'Program #4' }] }],
            [101, { name: 'hwrly', desc: 'Hayward Relay VS', hasAddress: false, maxCircuits: 8, maxRelays: 4, equipmentMaster: 1, maxSpeeds: 8, relays: [{ id: 1, name: 'Step #1' }, { id: 2, name: 'Step #2' }, { id: 3, name: 'Step #3' }, { id: 4, name: 'Pump On' }] }],
            [102, { name: 'hwvs', desc: 'Hayward Eco/TriStar VS', minSpeed: 450, maxSpeed: 3450, maxCircuits: 8, hasAddress: true, equipmentMaster: 1 }]
        ]);
        // RSG - same as systemBoard definition; can delete.
        this.valueMaps.heatModes = new byteValueMap([
            [1, { name: 'off', desc: 'Off' }],
            [3, { name: 'heater', desc: 'Heater' }],
            [5, { name: 'solar', desc: 'Solar Only' }],
            [12, { name: 'solarpref', desc: 'Solar Preferred' }]
        ]);
        this.valueMaps.scheduleDays = new byteValueMap([
            [1, { name: 'mon', desc: 'Monday', dow: 1, bitval: 1 }],
            [2, { name: 'tue', desc: 'Tuesday', dow: 2, bitval: 2 }],
            [3, { name: 'wed', desc: 'Wednesday', dow: 3, bitval: 4 }],
            [4, { name: 'thu', desc: 'Thursday', dow: 4, bitval: 8 }],
            [5, { name: 'fri', desc: 'Friday', dow: 5, bitval: 16 }],
            [6, { name: 'sat', desc: 'Saturday', dow: 6, bitval: 32 }],
            [7, { name: 'sun', desc: 'Sunday', dow: 0, bitval: 64 }]
        ]);
        this.valueMaps.groupCircuitStates = new byteValueMap([
            [1, { name: 'on', desc: 'On' }],
            [2, { name: 'off', desc: 'Off' }],
            [3, { name: 'ignore', desc: 'Ignore' }]
        ]);
        this.valueMaps.heaterTypes = new byteValueMap([
            [1, { name: 'gas', desc: 'Gas Heater', hasAddress: false }],
            [2, { name: 'solar', desc: 'Solar Heater', hasAddress: false, hasCoolSetpoint: true, hasPreference: true }],
            [3, { name: 'heatpump', desc: 'Heat Pump', hasAddress: true, hasPreference: true }],
            [4, { name: 'ultratemp', desc: 'UltraTemp', hasAddress: true, hasCoolSetpoint: true, hasPreference: true }],
            [5, { name: 'hybrid', desc: 'Hybrid', hasAddress: true }],
            [6, { name: 'mastertemp', desc: 'MasterTemp', hasAddress: true }],
            [7, { name: 'maxetherm', desc: 'Max-E-Therm', hasAddress: true }],
        ]);


        // Keep this around for now so I can fart with the custom names array.
        //this.valueMaps.customNames = new byteValueMap(
        //    sys.customNames.get().map((el, idx) => {
        //        return [idx + 200, { name: el.name, desc: el.name }];
        //    })
        //);
        this.valueMaps.scheduleDays.toArray = function () {
            let arrKeys = Array.from(this.keys());
            let arr = [];
            for (let i = 0; i < arrKeys.length; i++) arr.push(extend(true, { val: arrKeys[i] }, this.get(arrKeys[i])));
            return arr;
        }
        this.valueMaps.scheduleDays.transform = function (byte) {
            let days = [];
            let b = byte & 0x007F;
            for (let bit = 6; bit >= 0; bit--) {
                if ((byte & (1 << bit)) > 0) days.push(extend(true, {}, this.get(bit + 1)));
            }
            return { val: b, days: days };
        };
        this.valueMaps.expansionBoards = new byteValueMap([
            // There are just enough slots for accommodate all the supported hardware for the expansion modules.  However, there are several that
            // we do not have in the wild and cannot verify as of (03-25-2020) as to whether their id values are correct.  I feel more confident
            // with the i8P and i10P than I do with the others as this follows the pattern for the known personality cards.  i10D and the order of the
            // MUX and A/D modules don't seem to fit the pattern.  If we ever see an i10D then this may be bit 3&4 set to 1.  The theory here is that
            // the first 5 bits indicate up to 16 potential personality cards with 0 being i5P.
            [0, { name: 'i5P', part: '523125Z', desc: 'i5P Personality Card', bodies: 1, valves: 2, circuits: 5, single: true, shared: false, dual: false, chlorinators: 1, chemControllers: 1 }],
            [1, { name: 'i5PS', part: '521936Z', desc: 'i5PS Personality Card', bodies: 2, valves: 4, circuits: 6, shared: true, dual: false, chlorinators: 1, chemControllers: 1 }],
            [2, { name: 'i8P', part: '521977Z', desc: 'i8P Personality Card', bodies: 1, valves: 2, circuits: 8, single: true, shared: false, dual: false, chlorinators: 1, chemControllers: 1 }], // This is a guess
            [3, { name: 'i8PS', part: '521968Z', desc: 'i8PS Personality Card', bodies: 2, valves: 4, circuits: 9, shared: true, dual: false, chlorinators: 1, chemControllers: 1 }],
            [4, { name: 'i10P', part: '521993Z', desc: 'i10P Personality Card', bodies: 1, valves: 2, circuits: 10, single: true, shared: false, dual: false, chlorinators: 1, chemControllers: 1 }], // This is a guess
            [5, { name: 'i10PS', part: '521873Z', desc: 'i10PS Personality Card', bodies: 2, valves: 4, circuits: 11, shared: true, dual: false, chlorinators: 1, chemControllers: 1 }],
            [6, { name: 'i10x', part: '522997Z', desc: 'i10x Expansion Module', circuits: 10 }],
            [7, { name: 'i10D', part: '523029Z', desc: 'i10D Personality Card', bodies: 2, valves: 2, circuits: 11, shared: false, dual: true, chlorinators: 1, chemControllers: 2 }], // We have witnessed this in the wild
            [8, { name: 'Valve Exp', part: '522440', desc: 'Valve Expansion Module', valves: 6 }],
            [9, { name: 'A/D Module', part: '522039', desc: 'A/D Cover Module', covers: 2 }], // Finally have a user with one of these
            [10, { name: 'iChlor Mux', part: '522719', desc: 'iChlor MUX Card', chlorinators: 3 }], // This is a guess
            [255, { name: 'i5x', part: '522033', desc: 'i5x Expansion Module', circuits: 5 }] // This does not actually map to a known value at this point but we do know it will be > 6.
        ]);

        this.valueMaps.virtualCircuits = new byteValueMap([
            [237, { name: 'heatBoost', desc: 'Heat Boost' }],
            [238, { name: 'heatEnable', desc: 'Heat Enable' }],
            [239, { name: 'pumpSpeedUp', desc: 'Pump Speed +' }],
            [240, { name: 'pumpSpeedDown', desc: 'Pump Speed -' }],
            [244, { name: 'poolHeater', desc: 'Pool Heater' }],
            [245, { name: 'spaHeater', desc: 'Spa Heater' }],
            [246, { name: 'freeze', desc: 'Freeze' }],
            [247, { name: 'poolSpa', desc: 'Pool/Spa' }],
            [248, { name: 'solarHeat', desc: 'Solar Heat' }],
            [251, { name: 'heater', desc: 'Heater' }],
            [252, { name: 'solar', desc: 'Solar' }],
            [255, { name: 'poolHeatEnable', desc: 'Pool Heat Enable' }]
        ]);
        this.valueMaps.msgBroadcastActions.merge([
            [1, { name: 'ack', desc: 'Command Ack' }],
            [30, { name: 'config', desc: 'Configuration' }],
            [164, { name: 'getconfig', desc: 'Get Configuration' }],
            [168, { name: 'setdata', desc: 'Set Data' }],
            [204, { name: 'stateext', desc: 'State Extension' }],
            [222, { name: 'getdata', desc: 'Get Data' }],
            [228, { name: 'getversions', desc: 'Get Versions' }]
        ]);
        this.valueMaps.clockSources.merge([
            [1, { name: 'manual', desc: 'Manual' }],
            [2, { name: 'server', desc: 'Server' }],
            [3, { name: 'internet', desc: 'Internet' }]
        ]);
        this.valueMaps.scheduleTimeTypes.merge([
            [1, { name: 'sunrise', desc: 'Sunrise' }],
            [2, { name: 'sunset', desc: 'Sunset' }]
        ]);
        this.valueMaps.lightThemes = new byteValueMap([
            [0, { name: 'white', desc: 'White', sequence: 11, types: ['intellibrite', 'magicstream'] }],
            [1, { name: 'green', desc: 'Green', sequence: 9, types: ['intellibrite', 'magicstream'] }],
            [2, { name: 'blue', desc: 'Blue', sequence: 8, types: ['intellibrite', 'magicstream'] }],
            [3, { name: 'magenta', desc: 'Magenta', sequence: 12, types: ['intellibrite', 'magicstream'] }],
            [4, { name: 'red', desc: 'Red', sequence: 10, types: ['intellibrite', 'magicstream'] }],
            [5, { name: 'sam', desc: 'SAm Mode', sequence: 1, types: ['intellibrite', 'magicstream'] }],
            [6, { name: 'party', desc: 'Party', sequence: 2, types: ['intellibrite', 'magicstream'] }],
            [7, { name: 'romance', desc: 'Romance', sequence: 3, types: ['intellibrite', 'magicstream'] }],
            [8, { name: 'caribbean', desc: 'Caribbean', sequence: 4, types: ['intellibrite', 'magicstream'] }],
            [9, { name: 'american', desc: 'American', sequence: 5, types: ['intellibrite', 'magicstream'] }],
            [10, { name: 'sunset', desc: 'Sunset', sequence: 6, types: ['intellibrite', 'magicstream'] }],
            [11, { name: 'royal', desc: 'Royal', sequence: 7, types: ['intellibrite', 'magicstream'] }],
            [255, { name: 'none', desc: 'None' }]
        ]);
        this.valueMaps.lightGroupCommands = new byteValueMap([
            [1, { name: 'colorsync', desc: 'Sync', types: ['intellibrite'], command: 'colorSync', message: 'Synchronizing' }],
            [2, { name: 'colorset', desc: 'Set', types: ['intellibrite'], command: 'colorSet', message: 'Sequencing Set Operation' }],
            [3, { name: 'colorswim', desc: 'Swim', types: ['intellibrite'], command: 'colorSwim', message: 'Sequencing Swim Operation' }],
            [12, { name: 'colorhold', desc: 'Hold', types: ['intellibrite', 'magicstream'], command: 'colorHold', message: 'Saving Current Colors', sequence: 13 }],
            [13, { name: 'colorrecall', desc: 'Recall', types: ['intellibrite', 'magicstream'], command: 'colorRecall', message: 'Recalling Saved Colors', sequence: 14 }]
        ]);

        this.valueMaps.lightCommands = new byteValueMap([
            [12, { name: 'colorhold', desc: 'Hold', types: ['intellibrite'], sequence: 13 }],
            [13, { name: 'colorrecall', desc: 'Recall', types: ['intellibrite'], sequence: 14 }],
            [15, {
                name: 'lightthumper', desc: 'Thumper', types: ['magicstream'], command: 'lightThumper', message: 'Toggling Thumper',
                sequence: [ // Cycle party mode 3 times.
                    { isOn: false, timeout: 100 },
                    { isOn: true, timeout: 100 },
                    { isOn: false, timeout: 100 },
                    { isOn: true, timeout: 5000 },
                    { isOn: false, timeout: 100 },
                    { isOn: true, timeout: 100 },
                    { isOn: false, timeout: 100 },
                    { isOn: true, timeout: 5000 },
                    { isOn: false, timeout: 100 },
                    { isOn: true, timeout: 100 },
                    { isOn: false, timeout: 100 },
                    { isOn: true, timeout: 1000 },
                ]
            }]
        ]);
        this.valueMaps.lightColors = new byteValueMap([
            [0, { name: 'white', desc: 'White' }],
            [16, { name: 'lightgreen', desc: 'Light Green' }],
            [32, { name: 'green', desc: 'Green' }],
            [48, { name: 'cyan', desc: 'Cyan' }],
            [64, { name: 'blue', desc: 'Blue' }],
            [80, { name: 'lavender', desc: 'Lavender' }],
            [96, { name: 'magenta', desc: 'Magenta' }],
            [112, { name: 'lightmagenta', desc: 'Light Magenta' }]
        ]);
        this.valueMaps.heatSources = new byteValueMap([
            [1, { name: 'off', desc: 'Off' }],
            [2, { name: 'heater', desc: 'Heater' }],
            [3, { name: 'solar', desc: 'Solar Only' }],
            [4, { name: 'solarpref', desc: 'Solar Preferred' }],
            [5, { name: 'ultratemp', desc: 'Ultratemp Only' }],
            [6, { name: 'ultratemppref', desc: 'Ultratemp Pref' }],
            [9, { name: 'heatpump', desc: 'Heatpump Only' }],
            [25, { name: 'heatpumppref', desc: 'Heatpump Pref' }],
            [32, { name: 'nochange', desc: 'No Change' }]
        ]);
        this.valueMaps.heatStatus = new byteValueMap([
            [0, { name: 'off', desc: 'Off' }],
            [1, { name: 'heater', desc: 'Heater' }],
            [2, { name: 'solar', desc: 'Solar' }],
            [3, { name: 'cooling', desc: 'Cooling' }],
            [4, { name: 'hpheat', desc: 'Heating' }],
            [5, { name: 'hybheat', desc: 'Heating'}],
            [6, { name: 'mtheat', desc: 'Heater' }],
            [8, { name: 'hpcool', desc: 'Cooling' }]
        ]);
        this.valueMaps.scheduleTypes = new byteValueMap([
            [0, { name: 'runonce', desc: 'Run Once', startDate: true, startTime: true, endTime: true, days: false, heatSource: true, heatSetpoint: true }],
            [128, { name: 'repeat', desc: 'Repeats', startDate: false, startTime: true, endTime: true, days: 'multi', heatSource: true, heatSetpoint: true }]
        ]);
        this.valueMaps.remoteTypes = new byteValueMap([
            [0, { name: 'none', desc: 'Not Installed', maxButtons: 0 }],
            [1, { name: 'is4', desc: 'iS4 Spa-Side Remote', maxButtons: 4 }],
            [2, { name: 'is10', desc: 'iS10 Spa-Side Remote', maxButtons: 10 }],
            [3, { name: 'quickTouch', desc: 'Quick Touch Remote', maxButtons: 4 }],
            [4, { name: 'spaCommand', desc: 'Spa Command', maxButtons: 10 }]
        ]);

    }
    private _configQueue: IntelliCenterConfigQueue = new IntelliCenterConfigQueue();
    public system: IntelliCenterSystemCommands = new IntelliCenterSystemCommands(this);
    public circuits: IntelliCenterCircuitCommands = new IntelliCenterCircuitCommands(this);
    public features: IntelliCenterFeatureCommands = new IntelliCenterFeatureCommands(this);
    public chlorinator: IntelliCenterChlorinatorCommands = new IntelliCenterChlorinatorCommands(this);
    public bodies: IntelliCenterBodyCommands = new IntelliCenterBodyCommands(this);
    public pumps: IntelliCenterPumpCommands = new IntelliCenterPumpCommands(this);
    public schedules: IntelliCenterScheduleCommands = new IntelliCenterScheduleCommands(this);
    public heaters: IntelliCenterHeaterCommands = new IntelliCenterHeaterCommands(this);
    public valves: IntelliCenterValveCommands = new IntelliCenterValveCommands(this);
    public chemControllers: IntelliCenterChemControllerCommands = new IntelliCenterChemControllerCommands(this);
    public reloadConfig() {
        //sys.resetSystem();
        sys.configVersion.clear();
        state.status = 0;
        this.needsConfigChanges = true;
        console.log('RESETTING THE CONFIGURATION');
        this.modulesAcquired = false;
    }
    public checkConfiguration() {
        if (!conn.mockPort) {
            (sys.board as IntelliCenterBoard).needsConfigChanges = true;
            // Send out a message to the outdoor panel that we need info about
            // our current configuration.
            console.log('Checking IntelliCenter configuration...');
            const out: Outbound = Outbound.createMessage(228, [0], 5, Response.create({ dest: -1, action: 164 }));
            conn.queueSendMessage(out);
        }
    }
    public requestConfiguration(ver: ConfigVersion) {
        if (this.needsConfigChanges) {
            logger.info(`Requesting IntelliCenter configuration`);
            this._configQueue.queueChanges(ver);
            this.needsConfigChanges = false;
        }
        else {
            logger.info(`Skipping configuration -- Just setting the versions`);
            sys.configVersion.chlorinators = ver.chlorinators;
            sys.configVersion.circuitGroups = ver.circuitGroups;
            sys.configVersion.circuits = ver.circuits;
            sys.configVersion.covers = ver.covers;
            sys.configVersion.equipment = ver.equipment;
            sys.configVersion.systemState = ver.systemState;
            sys.configVersion.features = ver.features;
            sys.configVersion.general = ver.general;
            sys.configVersion.heaters = ver.heaters;
            sys.configVersion.intellichem = ver.intellichem;
            sys.configVersion.options = ver.options;
            sys.configVersion.pumps = ver.pumps;
            sys.configVersion.remotes = ver.remotes;
            sys.configVersion.schedules = ver.schedules;
            sys.configVersion.security = ver.security;
            sys.configVersion.valves = ver.valves;
        }
    }
    public async stopAsync() { this._configQueue.close(); return super.stopAsync(); }
    public initExpansionModules(ocp0A: number, ocp0B: number, xcp1A: number, xcp1B: number, xcp2A: number, xcp2B: number, xcp3A: number, xcp3B: number) {
        state.equipment.controllerType = 'intellicenter';
        let inv = { bodies: 0, circuits: 0, valves: 0, shared: false, dual: false, covers: 0, chlorinators: 0, chemControllers: 0 };
        this.processMasterModules(sys.equipment.modules, ocp0A, ocp0B, inv);
        // Here we need to set the start id should we have a single body system.
        if (!inv.shared && !inv.dual) { sys.board.equipmentIds.circuits.start = 2; } // We are a single body system.
        this.processExpansionModules(sys.equipment.expansions.getItemById(1, true), xcp1A, xcp1B, inv);
        this.processExpansionModules(sys.equipment.expansions.getItemById(2, true), xcp2A, xcp2B, inv);
        // We are still unsure how the 3rd power center is encoded.  For now we are simply un-installing it.
        this.processExpansionModules(sys.equipment.expansions.getItemById(3, true), 0, 0, inv);
        if (inv.bodies !== sys.equipment.maxBodies ||
            inv.circuits !== sys.equipment.maxCircuits ||
            inv.chlorinators !== sys.equipment.maxChlorinators ||
            inv.chemControllers !== sys.equipment.maxChemControllers ||
            inv.valves !== sys.equipment.maxValves) {
            sys.resetData();
            this.processMasterModules(sys.equipment.modules, ocp0A, ocp0B);
            this.processExpansionModules(sys.equipment.expansions.getItemById(1, true), xcp1A, xcp1B);
            this.processExpansionModules(sys.equipment.expansions.getItemById(2, true), xcp2A, xcp2B);
            this.processExpansionModules(sys.equipment.expansions.getItemById(3, true), 0, 0);
        }
        sys.equipment.maxBodies = inv.bodies;
        sys.equipment.maxValves = inv.valves;
        sys.equipment.maxCircuits = inv.circuits;
        sys.equipment.maxChlorinators = inv.chlorinators;
        sys.equipment.maxChemControllers = inv.chemControllers;
        sys.equipment.shared = inv.shared;
        sys.equipment.dual = inv.dual;
        sys.equipment.single = (inv.shared === false && inv.dual === false);
        sys.equipment.maxPumps = 16;
        sys.equipment.maxLightGroups = 40;
        sys.equipment.maxCircuitGroups = 16;
        sys.equipment.maxSchedules = 100;
        sys.equipment.maxFeatures = 32;
        state.equipment.maxBodies = sys.equipment.maxBodies;
        state.equipment.maxCircuitGroups = sys.equipment.maxCircuitGroups;
        state.equipment.maxCircuits = sys.equipment.maxCircuits;
        state.equipment.maxFeatures = sys.equipment.maxFeatures;
        state.equipment.maxHeaters = sys.equipment.maxHeaters;
        state.equipment.maxLightGroups = sys.equipment.maxLightGroups;
        state.equipment.maxPumps = sys.equipment.maxPumps;
        state.equipment.maxSchedules = sys.equipment.maxSchedules;
        state.equipment.maxValves = sys.equipment.maxValves;
        state.equipment.single = sys.equipment.single;
        state.equipment.shared = sys.equipment.shared;
        state.equipment.dual = sys.equipment.dual;
        //let pb = sys.equipment.modules.getItemById(0);
        //if (pb.type === 0 || pb.type > 7)
        //    sys.equipment.model = 'IntelliCenter i5P';
        //else
        //    sys.equipment.model = 'IntelliCenter ' + pb.name;
        state.equipment.model = sys.equipment.model;
        sys.equipment.shared || sys.equipment.dual ? sys.board.equipmentIds.circuits.start = 1 : sys.board.equipmentIds.circuits.start = 2;

        sys.board.heaters.initTempSensors();
        (async () => {
            try { sys.board.bodies.initFilters(); } catch (err) {
                logger.error(`Error initializing IntelliCenter Filters`);
            }
        })();
        this.modulesAcquired = true;
        sys.equipment.master = 0;
        sys.general.master = 0;
        sys.general.location.master = 0;
        sys.general.owner.master = 0;
        sys.general.options.master = 0;
        for (let i = 0; i < sys.circuits.length; i++) {
            let c = sys.circuits.getItemByIndex(i);
            if (c.id <= 40) c.master = 0;
        }
        for (let i = 0; i < sys.valves.length; i++) {
            let v = sys.valves.getItemByIndex(i);
            if (v.id < 50) v.master = 0;
        }
        for (let i = 0; i < sys.bodies.length; i++) {
            let b = sys.bodies.getItemByIndex(i);
            b.master = 0;
        }
        ncp.initAsync(sys);
        this.checkConfiguration();
    }
    public processMasterModules(modules: ExpansionModuleCollection, ocpA: number, ocpB: number, inv?) {
        // Map the expansion panels to their specific types through the valuemaps.  Sadly this means that
        // we need to determine if anything needs to be removed or added before actually doing it.
        if (typeof inv === 'undefined') inv = { bodies: 0, circuits: 0, valves: 0, shared: false, covers: 0, chlorinators: 0, chemControllers: 0 };
        let slot0 = ocpA & 0x0F;
        let slot1 = (ocpA & 0xF0) >> 4;
        let slot2 = (ocpB & 0xF0) >> 4;
        let slot3 = ocpB & 0xF;
        // Slot 0 always has to have a personality card.
        // This is an i5P.  There is nothing here so the MB is the personality board.
        let mod = modules.getItemById(0, true);
        let mt = this.valueMaps.expansionBoards.transform(slot0);
        mod.name = mt.name;
        mod.desc = mt.desc;
        mod.type = slot0;
        mod.part = mt.part;
        mod.get().bodies = mt.bodies;
        mod.get().circuits = mt.circuits;
        mod.get().valves = mt.valves;
        mod.get().covers = mt.covers;
        mod.get().chlorinators = mt.chlorinators;
        mod.get().chemControllers = mt.chemControllers;
        if (mod.type === 0 || mod.type > 7)
            sys.equipment.model = 'IntelliCenter i5P';
        else
            sys.equipment.model = 'IntelliCenter ' + mod.name;
        state.equipment.model = sys.equipment.model;
        if (typeof mt.bodies !== 'undefined') inv.bodies += mt.bodies;
        if (typeof mt.circuits !== 'undefined') inv.circuits += mt.circuits;
        if (typeof mt.valves !== 'undefined') inv.valves += mt.valves;
        if (typeof mt.covers !== 'undefined') inv.covers += mt.covers;
        if (typeof mt.chlorinators !== 'undefined') inv.chlorinators += mt.chlorinators;
        if (typeof mt.chemControllers !== 'undefined') inv.chemControllers += mt.chemControllers;
        if (typeof mt.single !== 'undefined') inv.single = mt.single;
        if (typeof mt.shared !== 'undefined') inv.shared = mt.shared;
        if (typeof mt.dual !== 'undefined') inv.dual = mt.dual;
        if (slot1 === 0) modules.removeItemById(1);
        else {
            let mod = modules.getItemById(1, true);
            let mt = this.valueMaps.expansionBoards.transform(slot1);
            mod.name = mt.name;
            mod.desc = mt.desc;
            mod.type = slot1;
            mod.part = mt.part;
            mod.get().bodies = mt.bodies;
            mod.get().circuits = mt.circuits;
            mod.get().valves = mt.valves;
            mod.get().covers = mt.covers;
            mod.get().chlorinators = mt.chlorinators;
            mod.get().chemControllers = mt.chemControllers;
            if (typeof mt.bodies !== 'undefined') inv.bodies += mt.bodies;
            if (typeof mt.circuits !== 'undefined') inv.circuits += mt.circuits;
            if (typeof mt.valves !== 'undefined') inv.valves += mt.valves;
            if (typeof mt.covers !== 'undefined') inv.covers += mt.covers;
            if (typeof mt.chlorinators !== 'undefined') inv.chlorinators += mt.chlorinators;
            if (typeof mt.chemControllers !== 'undefined') inv.chemControllers += mt.chemControllers;
        }
        if (slot2 === 0) modules.removeItemById(2);
        else {
            let mod = modules.getItemById(2, true);
            let mt = this.valueMaps.expansionBoards.transform(slot2);
            mod.name = mt.name;
            mod.desc = mt.desc;
            mod.type = slot2;
            mod.part = mt.part;
            mod.get().bodies = mt.bodies;
            mod.get().circuits = mt.circuits;
            mod.get().valves = mt.valves;
            mod.get().covers = mt.covers;
            mod.get().chlorinators = mt.chlorinators;
            mod.get().chemControllers = mt.chemControllers;
            if (typeof mt.bodies !== 'undefined') inv.bodies += mt.bodies;
            if (typeof mt.circuits !== 'undefined') inv.circuits += mt.circuits;
            if (typeof mt.valves !== 'undefined') inv.valves += mt.valves;
            if (typeof mt.covers !== 'undefined') inv.covers += mt.covers;
            if (typeof mt.chlorinators !== 'undefined') inv.chlorinators += mt.chlorinators;
            if (typeof mt.chemControllers !== 'undefined') inv.chemControllers += mt.chemControllers;
        }
        if (slot3 === 0) modules.removeItemById(3);
        else {
            let mod = modules.getItemById(3, true);
            let mt = this.valueMaps.expansionBoards.transform(slot3);
            mod.name = mt.name;
            mod.desc = mt.desc;
            mod.type = slot3;
            mod.part = mt.part;
            mod.get().bodies = mt.bodies;
            mod.get().circuits = mt.circuits;
            mod.get().valves = mt.valves;
            mod.get().covers = mt.covers;
            mod.get().chlorinators = mt.chlorinators;
            mod.get().chemControllers = mt.chemControllers;
            if (typeof mt.bodies !== 'undefined') inv.bodies += mt.bodies;
            if (typeof mt.circuits !== 'undefined') inv.circuits += mt.circuits;
            if (typeof mt.valves !== 'undefined') inv.valves += mt.valves;
            if (typeof mt.covers !== 'undefined') inv.covers += mt.covers;
            if (typeof mt.chlorinators !== 'undefined') inv.chlorinators += mt.chlorinators;
            if (typeof mt.chemControllers !== 'undefined') inv.chemControllers += mt.chemControllers;
        }
    }
    public processExpansionModules(panel: ExpansionPanel, ocpA: number, ocpB: number, inv?) {
        // Map the expansion panels to their specific types through the valuemaps.  Sadly this means that
        // we need to determine if anything needs to be removed or added before actually doing it.
        let modules: ExpansionModuleCollection = panel.modules;
        if (typeof inv === 'undefined') inv = { bodies: 0, circuits: 0, valves: 0, shared: false, covers: 0, chlorinators: 0, chemControllers: 0 };
        // 
        let slot0 = ocpA & 0x0F;
        let slot1 = (ocpA & 0xF0) >> 4;
        let slot2 = (ocpB & 0xF0) >> 4;
        let slot3 = ocpB & 0xF;
        // Slot 0 always has to have a personality card but on an expansion module it cannot be 0.  At this point we only know that an i10x = 6 for slot 0.
        if (slot0 <= 2) {
            modules.removeItemById(0);
            panel.isActive = false;
        }
        else {
            let mod = modules.getItemById(0, true);
            let mt = slot0 === 6 ? this.valueMaps.expansionBoards.transform(slot0) : this.valueMaps.expansionBoards.transform(255);
            panel.isActive = true;
            mod.name = mt.name;
            mod.desc = mt.desc;
            mod.type = slot0;
            mod.part = mt.part;
            mod.get().bodies = mt.bodies;
            mod.get().circuits = mt.circuits;
            mod.get().valves = mt.valves;
            mod.get().covers = mt.covers;
            mod.get().chlorinators = mt.chlorinators;
            mod.get().chemControllers = mt.chemControllers;
            if (typeof mt.bodies !== 'undefined') inv.bodies += mt.bodies;
            if (typeof mt.circuits !== 'undefined') inv.circuits += mt.circuits;
            if (typeof mt.valves !== 'undefined') inv.valves += mt.valves;
            if (typeof mt.covers !== 'undefined') inv.covers += mt.covers;
            if (typeof mt.chlorinators !== 'undefined') inv.chlorinators += mt.chlorinators;
            if (typeof mt.single !== 'undefined') inv.single = mt.single;
            if (typeof mt.shared !== 'undefined') inv.shared = mt.shared;
            if (typeof mt.dual !== 'undefined') inv.dual = mt.dual;
            if (typeof mt.chemControllers !== 'undefined') inv.chemControllers += mt.chemControllers;
        }
        if (slot1 === 0 || slot0 <= 2) modules.removeItemById(1);
        else {
            let mod = modules.getItemById(1, true);
            let mt = this.valueMaps.expansionBoards.transform(slot1);
            mod.name = mt.name;
            mod.desc = mt.desc;
            mod.type = slot1;
            mod.part = mt.part;
            mod.get().bodies = mt.bodies;
            mod.get().circuits = mt.circuits;
            mod.get().valves = mt.valves;
            mod.get().covers = mt.covers;
            mod.get().chlorinators = mt.chlorinators;
            mod.get().chemControllers = mt.chemControllers;
            if (typeof mt.bodies !== 'undefined') inv.bodies += mt.bodies;
            if (typeof mt.circuits !== 'undefined') inv.circuits += mt.circuits;
            if (typeof mt.valves !== 'undefined') inv.valves += mt.valves;
            if (typeof mt.covers !== 'undefined') inv.covers += mt.covers;
            if (typeof mt.chlorinators !== 'undefined') inv.chlorinators += mt.chlorinators;
            if (typeof mt.chemControllers !== 'undefined') inv.chemControllers += mt.chemControllers;
        }
        if (slot2 === 0 || slot0 <= 2) modules.removeItemById(2);
        else {
            let mod = modules.getItemById(2, true);
            let mt = this.valueMaps.expansionBoards.transform(slot2);
            mod.name = mt.name;
            mod.desc = mt.desc;
            mod.type = slot2;
            mod.part = mt.part;
            mod.get().bodies = mt.bodies;
            mod.get().circuits = mt.circuits;
            mod.get().valves = mt.valves;
            mod.get().covers = mt.covers;
            mod.get().chlorinators = mt.chlorinators;
            mod.get().chemControllers = mt.chemControllers;
            if (typeof mt.bodies !== 'undefined') inv.bodies += mt.bodies;
            if (typeof mt.circuits !== 'undefined') inv.circuits += mt.circuits;
            if (typeof mt.valves !== 'undefined') inv.valves += mt.valves;
            if (typeof mt.covers !== 'undefined') inv.covers += mt.covers;
            if (typeof mt.chlorinators !== 'undefined') inv.chlorinators += mt.chlorinators;
            if (typeof mt.chemControllers !== 'undefined') inv.chemControllers += mt.chemControllers;
        }
        if (slot3 === 0 || slot0 <= 2) modules.removeItemById(3);
        else {
            let mod = modules.getItemById(3, true);
            let mt = this.valueMaps.expansionBoards.transform(slot3);
            mod.name = mt.name;
            mod.desc = mt.desc;
            mod.type = slot3;
            mod.part = mt.part;
            mod.get().bodies = mt.bodies;
            mod.get().circuits = mt.circuits;
            mod.get().valves = mt.valves;
            mod.get().covers = mt.covers;
            mod.get().chlorinators = mt.chlorinators;
            mod.get().chemControllers = mt.chemControllers;
            if (typeof mt.bodies !== 'undefined') inv.bodies += mt.bodies;
            if (typeof mt.circuits !== 'undefined') inv.circuits += mt.circuits;
            if (typeof mt.valves !== 'undefined') inv.valves += mt.valves;
            if (typeof mt.covers !== 'undefined') inv.covers += mt.covers;
            if (typeof mt.chlorinators !== 'undefined') inv.chlorinators += mt.chlorinators;
            if (typeof mt.chemControllers !== 'undefined') inv.chemControllers += mt.chemControllers;
        }
    }
    public get commandSourceAddress(): number { return Message.pluginAddress; }
    public get commandDestAddress(): number { return 15; }
    public static getAckResponse(action: number, source?: number, dest?: number): Response { return Response.create({ source: source, dest: dest || sys.board.commandSourceAddress, action: 1, payload: [action] }); }
}
class IntelliCenterConfigRequest extends ConfigRequest {
    constructor(cat: number, ver: number, items?: number[], oncomplete?: Function) {
        super();
        this.category = cat;
        this.version = ver;
        if (typeof items !== 'undefined') this.items.push(...items);
        this.oncomplete = oncomplete;
    }
    declare category: ConfigCategories;
}
class IntelliCenterConfigQueue extends ConfigQueue {
    public _processing: boolean = false;
    public _newRequest: boolean = false;
    public _failed: boolean = false;
    public processNext(msg?: Outbound) {
        if (this.closed) return;
        let self = this;
        if (typeof msg !== 'undefined' && msg !== null) {
            if (!msg.failed) {
                // Remove all references to future items. We got it so we don't need it again.
                this.removeItem(msg.payload[0], msg.payload[1]);
                if (this.curr && this.curr.isComplete) {
                    if (!this.curr.failed) {
                        // Call the identified callback.  This may add additional items.
                        if (typeof this.curr.oncomplete === 'function') {
                            this.curr.oncomplete(this.curr);
                            this.curr.oncomplete = undefined;
                        }
                        // Let the process add in any additional information we might need.  When it does
                        // this it will set the isComplete flag to false.
                        if (this.curr.isComplete) {
                            sys.configVersion[ConfigCategories[this.curr.category]] = this.curr.version;
                        }
                    } else {
                        // We failed to get the data.  Let the system retry when
                        // we are done with the queue.
                        sys.configVersion[ConfigCategories[this.curr.category]] = 0;
                    }
                }
            }
            else this._failed = true;
        }
        if (!this.curr && this.queue.length > 0) this.curr = this.queue.shift();
        if (!this.curr) {
            // There never was anything for us to do. We will likely never get here.
            state.status = 1;
            state.emitControllerChange();
            return;
        } else
            state.status = sys.board.valueMaps.controllerStatus.transform(2, this.percent);
        // Shift to the next config queue item.
        while (
            this.queue.length > 0 &&
            this.curr.isComplete
        ) {
            this.curr = this.queue.shift() || null;
        }
        let itm = 0;
        if (this.curr && !this.curr.isComplete) {
            itm = this.curr.items.shift();
            // RKS: Acks can sometimes conflict if there is another panel at the plugin address
            // this used to send a 30 Ack when it received its response but it appears that is
            // any other panel is awake at the same address it may actually collide with it
            // as both boards are processing at the same time and sending an outbound ack.
            let out = Outbound.create({
                action: 222, payload: [this.curr.category, itm], retries: 5,
                response: Response.create({ dest: -1, action: 30, payload: [this.curr.category, itm]
                    // , callback: () => { self.processNext(out); } 
                })
            });
            logger.verbose(`Requesting config for: ${ConfigCategories[this.curr.category]} - Item: ${itm}`);
            setTimeout(() => { conn.queueSendMessage(out) }, 50);
            out.sendAsync()
            .then(() => {
                //logger.debug(`msg ${out.toShortPacket()} sent successfully`);
            })
            .catch((err) => {
                logger.error(`Error sending configuration request message on port ${out.portId}: ${err.message};`);
            })
            .finally(()=>{
                setTimeout(()=>{self.processNext(out);}, 10);
            })
        } else {
            // Now that we are done check the configuration a final time.  If we have anything outstanding
            // it will get picked up.
            state.status = 1;
            this.curr = null;
            this._processing = false;
            if (this._failed) setTimeout(() => { sys.checkConfiguration(); }, 100);
            logger.info(`Configuration Complete`);
            sys.board.heaters.updateHeaterServices();
            state.cleanupState();
        }
        // Notify all the clients of our processing status.
        state.emitControllerChange();
    }
    public queueChanges(ver: ConfigVersion) {
        let curr: ConfigVersion = sys.configVersion;

        if (this._processing) {
            if (curr.hasChanges(ver)) this._newRequest = true;
            if (sys.configVersion.lastUpdated.getTime() > new Date().getTime() - 90000)
                console.log('WE ARE ALREADY PROCESSING CHANGES...')
            return;
        }
        this._processing = true;
        this._failed = false;
        let self = this;
        if (!curr.hasChanges(ver)) return;
        sys.configVersion.lastUpdated = new Date();
        // Tell the system we are loading.
        state.status = sys.board.valueMaps.controllerStatus.transform(2, 0);
        this.maybeQueueItems(curr.equipment, ver.equipment, ConfigCategories.equipment, [0, 1, 2, 3]);
        this.maybeQueueItems(curr.options, ver.options, ConfigCategories.options, [0, 1]);
        if (this.compareVersions(curr.circuits, ver.circuits)) {
            let req = new IntelliCenterConfigRequest(ConfigCategories.circuits, ver.circuits, [0, 1, 2],
                function (req: IntelliCenterConfigRequest) {
                    // Only add in the items that we need.
                    req.fillRange(3, Math.min(Math.ceil(sys.equipment.maxCircuits / 2) + 3, 24));
                    req.fillRange(26, 29);
                });
            this.push(req);
        }
        if (this.compareVersions(curr.features, ver.features)) {
            let req = new IntelliCenterConfigRequest(ConfigCategories.features, ver.features, [0, 1, 2, 3, 4, 5, 22]);
            // Only add in the items that we need for now.  We will queue the optional packets later.  The first 6 packets and 22
            // are required but we can reduce the number of names returned by only requesting the data after the names have been processed.
            req.oncomplete = function (req: IntelliCenterConfigRequest) {
                let maxId = sys.features.getMaxId(true, 0) - sys.board.equipmentIds.features.start + 1;
                // We only need to get the feature names required.  This will fill these after we know we have them.
                if (maxId > 0) req.fillRange(6, Math.min(Math.ceil(maxId / 2) + 6, 21));
            };
            this.push(req);
        }
        if (this.compareVersions(curr.pumps, ver.pumps)) {
            let req = new IntelliCenterConfigRequest(ConfigCategories.pumps, ver.pumps, [4],
                function (req: IntelliCenterConfigRequest) {
                    // Get the pump names after we have acquire the active pumps.  We only need
                    // the names of the active pumps.
                    let maxPumpId = sys.pumps.getMaxId(true, 0) - sys.board.equipmentIds.pumps.start + 1;
                    if (maxPumpId > 0) req.fillRange(19, Math.min(Math.ceil(maxPumpId / 2) + 19, 26));
                });
            req.fillRange(0, 3);
            req.fillRange(5, 18);
            this.push(req);
        }
        this.maybeQueueItems(curr.security, ver.security, ConfigCategories.security, [0, 1, 2, 3, 4, 5, 6, 7, 8]);
        if (this.compareVersions(curr.remotes, ver.remotes)) {
            let req = new IntelliCenterConfigRequest(ConfigCategories.remotes, ver.remotes, [0, 1], function (req: IntelliCenterConfigRequest) {
                // Only get remote attributes if we actually have something other than the 2 is4s.
                if (sys.remotes.length > 2) req.fillRange(3, sys.remotes.length - 2 + 3);
            });
            this.push(req);
        }
        if (this.compareVersions(curr.circuitGroups, ver.circuitGroups)) {
            let req = new IntelliCenterConfigRequest(ConfigCategories.circuitGroups, ver.circuitGroups, [32, 33], function (req: IntelliCenterConfigRequest) {
                // Only get group attributes for the ones we have defined.  The total number of message for all potential groups exceeds 50.
                if (sys.circuitGroups.length + sys.lightGroups.length > 0) {
                    let maxId = (Math.max(sys.circuitGroups.getMaxId(true, 0), sys.lightGroups.getMaxId(true, 0)) - sys.board.equipmentIds.circuitGroups.start) + 1;
                    req.fillRange(0, maxId); // Associated Circuits
                    req.fillRange(16, maxId + 16); // Group names and delay
                    req.fillRange(34, 35);  // Egg timer and colors
                    req.fillRange(36, Math.min(36 + maxId, 50)); // Colors
                }

            });
            this.push(req);
        }
        this.maybeQueueItems(curr.chlorinators, ver.chlorinators, ConfigCategories.chlorinators, [0]);
        if (this.compareVersions(curr.valves, ver.valves)) {
            let req = new IntelliCenterConfigRequest(ConfigCategories.valves, ver.valves, [0]);
            let totalValves = sys.equipment.maxValves + (sys.equipment.shared ? 2 : 4);
            req.fillRange(1, Math.min(Math.ceil(totalValves / 2) + 1, 14));
            this.push(req);
        }
        if (this.compareVersions(curr.intellichem, ver.intellichem)) {
            let req = new IntelliCenterConfigRequest(ConfigCategories.intellichem, ver.intellichem, [0, 1]);
            this.push(req);
        }
        if (this.compareVersions(curr.heaters, ver.heaters)) {
            let req = new IntelliCenterConfigRequest(ConfigCategories.heaters, ver.heaters, [0, 1, 2, 3, 4],
                function (req: IntelliCenterConfigRequest) {
                    if (sys.heaters.length > 0) {
                        let maxId = sys.heaters.getMaxId(true, 0);
                        req.fillRange(5, Math.min(Math.ceil(sys.heaters.getMaxId(true, 0) / 2) + 5, 12)); // Heater names
                    }
                    req.fillRange(13, 14);
                });
            this.push(req);
        }
        this.maybeQueueItems(curr.general, ver.general, ConfigCategories.general, [0, 1, 2, 3, 4, 5, 6, 7]);
        this.maybeQueueItems(curr.covers, ver.covers, ConfigCategories.covers, [0, 1]);
        if (this.compareVersions(curr.schedules, ver.schedules)) {
            // Alright we used to think we could rely on the schedule start time as the trigger that identifies an active schedule.  However, active
            // schedules are actually determined by looking at the schedule type messages[8-10].
            let req = new IntelliCenterConfigRequest(ConfigCategories.schedules, ver.schedules, [8, 9, 10], function (req: IntelliCenterConfigRequest) {
                let maxSchedId = sys.schedules.getMaxId();
                req.fillRange(5, 5 + Math.min(Math.ceil(maxSchedId / 40), 7)); // Circuits
                req.fillRange(11, 11 + Math.min(Math.ceil(maxSchedId / 40), 13)); // Schedule days bitmask
                req.fillRange(0, Math.min(Math.ceil(maxSchedId / 40), 4)); // Start Time
                req.fillRange(23, 23 + Math.min(Math.ceil(maxSchedId / 20), 26)); // End Time
                req.fillRange(14, 14 + Math.min(Math.ceil(maxSchedId / 40), 16)); // Start Month
                req.fillRange(17, 17 + Math.min(Math.ceil(maxSchedId / 40), 19)); // Start Day
                req.fillRange(20, 20 + Math.min(Math.ceil(maxSchedId / 40), 22)); // Start Year
                req.fillRange(28, 28 + Math.min(Math.ceil(maxSchedId / 40), 30)); // Heat Mode
                req.fillRange(31, 31 + Math.min(Math.ceil(maxSchedId / 40), 33)); // Heat Mode
                req.fillRange(34, 34 + Math.min(Math.ceil(maxSchedId / 40), 36)); // Heat Mode
            });
            // DEPRECATED: 12-26-21 This was the old order of fetching the schedule.  This did not work properly with start times of midnight since the start time of 0
            // was previously being used to determine whether the schedule was active.  The schedule/time type messages are now being used.
            //let req = new IntelliCenterConfigRequest(ConfigCategories.schedules, ver.schedules, [0, 1, 2, 3, 4], function (req: IntelliCenterConfigRequest) {
            //    let maxSchedId = sys.schedules.getMaxId();
            //    req.fillRange(5, 5 + Math.min(Math.ceil(maxSchedId / 40), 7)); // Circuits
            //    req.fillRange(8, 8 + Math.min(Math.ceil(maxSchedId / 40), 10)); // Flags
            //    req.fillRange(11, 11 + Math.min(Math.ceil(maxSchedId / 40), 13)); // Schedule days bitmask
            //    req.fillRange(14, 14 + Math.min(Math.ceil(maxSchedId / 40), 16)); // Unknown (one byte per schedule)
            //    req.fillRange(17, 17 + Math.min(Math.ceil(maxSchedId / 40), 19)); // Unknown (one byte per schedule)
            //    req.fillRange(20, 20 + Math.min(Math.ceil(maxSchedId / 40), 22)); // Unknown (one byte per schedule)
            //    req.fillRange(23, 23 + Math.min(Math.ceil(maxSchedId / 20), 26)); // End Time
            //    req.fillRange(28, 28 + Math.min(Math.ceil(maxSchedId / 40), 30)); // Heat Mode
            //    req.fillRange(31, 31 + Math.min(Math.ceil(maxSchedId / 40), 33)); // Heat Mode
            //    req.fillRange(34, 34 + Math.min(Math.ceil(maxSchedId / 40), 36)); // Heat Mode
            //});
            this.push(req);
        }
        this.maybeQueueItems(curr.systemState, ver.systemState, ConfigCategories.systemState, [0]);
        logger.info(`Queued ${this.remainingItems} configuration items`);
        if (this.remainingItems > 0) setTimeout(() => { self.processNext(); }, 50);
        else {
            this._processing = false;
            if (this._newRequest) {
                this._newRequest = false;
                setTimeout(() => { sys.board.checkConfiguration(); }, 250);
            }
            state.status = 1;
            state.equipment.single = sys.equipment.single;
            state.equipment.shared = sys.equipment.shared;
            state.equipment.dual = sys.equipment.dual;
            state.equipment.model = sys.equipment.model;
            state.equipment.controllerType = sys.controllerType;
            state.equipment.maxBodies = sys.equipment.maxBodies;
            state.equipment.maxCircuits = sys.equipment.maxCircuits;
            state.equipment.maxValves = sys.equipment.maxValves;
            state.equipment.maxSchedules = sys.equipment.maxSchedules;
            ncp.initAsync(sys);
        }
        state.emitControllerChange();
        //this._needsChanges = false;
        //this.data.controllerType = this.controllerType;
    }
    private compareVersions(curr: number, ver: number): boolean { return !curr || !ver || curr !== ver; }
    private maybeQueueItems(curr: number, ver: number, cat: number, opts: number[]) {
        if (this.compareVersions(curr, ver)) this.push(new IntelliCenterConfigRequest(cat, ver, opts));
    }
}
class IntelliCenterSystemCommands extends SystemCommands {
    public async setDateTimeAsync(obj: any): Promise<any> {
        if (obj.clockSource === 'internet' || obj.clockSource === 'server' || obj.clockSource === 'manual') sys.general.options.clockSource = obj.clockSource;
        Promise.resolve({
            time: state.time.format(),
            adjustDST: sys.general.options.adjustDST,
            clockSource: sys.general.options.clockSource
        });
    }
    public async setGeneralAsync(obj?: any): Promise<General> {
        try {
            if (typeof obj.alias === 'string' && obj.alias !== sys.general.alias) {
                let out = Outbound.create({
                    action: 168,
                    payload: [12, 0, 0],
                    retries: 3
                }).appendPayloadString(obj.alias, 16);
                await out.sendAsync();
                sys.general.alias = obj.alias;
            }
            if (typeof obj.options !== 'undefined') {
                try {
                    await sys.board.system.setOptionsAsync(obj.options)
                }
                catch (err) {
                    logger.error(`Caught reject from setOptionsAsync`);
                    return Promise.reject(err);
                }
            }
            if (typeof obj.location !== 'undefined') await sys.board.system.setLocationAsync(obj.location);
            if (typeof obj.owner !== 'undefined') await sys.board.system.setOwnerAsync(obj.owner);
            return sys.general;
        }
        catch (err) {
            console.log(`Rejected setGeneralAsync: ${err.message}`);
            return Promise.reject(err);
        }
    }
    public async setTempSensorsAsync(obj?: any): Promise<TempSensorCollection> {
        try {
            let sensors = {
                waterTempAdj1: obj.waterTempAdj1,
                waterTempAdj2: obj.waterTempAdj2,
                waterTempAdj3: obj.waterTempAdj3,
                waterTempAdj4: obj.waterTempAdj4,
                airTempAdj: obj.airTempAdj,
                solarTempAdj1: obj.solarTempAdj1,
                solarTempAdj2: obj.solarTempAdj2,
                solarTempAdj3: obj.solarTempAdj3,
                solarTempAdj4: obj.solarTempAdj4,
            }
            await this.setOptionsAsync(sensors); // Map this to the options message as these are one in the same.
            return sys.equipment.tempSensors;
        }
        catch (err) { return Promise.reject(err); }

    }
    public async setOptionsAsync(obj?: any): Promise<Options> {
        let fnToByte = function (num) { return num < 0 ? Math.abs(num) | 0x80 : Math.abs(num) || 0; }

        let payload = [0, 0, 0,
            fnToByte(sys.equipment.tempSensors.getCalibration('water2')),
            fnToByte(sys.equipment.tempSensors.getCalibration('water1')),
            fnToByte(sys.equipment.tempSensors.getCalibration('solar1')),
            fnToByte(sys.equipment.tempSensors.getCalibration('air')),
            fnToByte(0), // This might actually be a secondary air sensor but it is not ever set on a shared body.
            fnToByte(sys.equipment.tempSensors.getCalibration('solar2')), // 8
            // The following contains the bytes for water3&4 and solar3&4.  The reason for 5 bytes may be that
            // the software jumps over a fake airTemp byte in the sensor arrays.
            fnToByte(sys.equipment.tempSensors.getCalibration('solar3')),
            fnToByte(sys.equipment.tempSensors.getCalibration('solar4')),
            fnToByte(sys.equipment.tempSensors.getCalibration('water3')),
            fnToByte(sys.equipment.tempSensors.getCalibration('water4')), 0,
            0x10 | (sys.general.options.clockMode === 24 ? 0x40 : 0x00) | (sys.general.options.adjustDST ? 0x80 : 0x00) | (sys.general.options.clockSource === 'internet' ? 0x20 : 0x00), // 14
            0, 0,
            sys.general.options.clockSource === 'internet' ? 1 : 0, // 17
            3, 0, 0,
            sys.bodies.getItemById(1, false).setPoint || 100, // 21
            sys.bodies.getItemById(3, false).setPoint || 100,
            sys.bodies.getItemById(2, false).setPoint || 100,
            sys.bodies.getItemById(4, false).setPoint || 100,
            sys.bodies.getItemById(1, false).heatMode || 0,
            sys.bodies.getItemById(2, false).heatMode || 0,
            sys.bodies.getItemById(3, false).heatMode || 0,
            sys.bodies.getItemById(4, false).heatMode || 0,
            15,
            sys.general.options.pumpDelay ? 1 : 0,  // 30
            sys.general.options.cooldownDelay ? 1 : 0,
            0, 0, 100, 0, 0, 0, 0,
            sys.general.options.manualPriority ? 1 : 0, // 39
            sys.general.options.manualHeat ? 1 : 0];
        let arr = [];
        try {
            if (typeof obj.waterTempAdj1 != 'undefined' && obj.waterTempAdj1 !== sys.equipment.tempSensors.getCalibration('water1')) {
                payload[2] = 1;
                payload[4] = fnToByte(parseInt(obj.waterTempAdj1, 10)) || 0;
                let out = Outbound.create({
                    action: 168,
                    retries: 5,
                    payload: payload,
                    response: IntelliCenterBoard.getAckResponse(168)
                });
                await out.sendAsync();
                sys.equipment.tempSensors.setCalibration('water1', parseInt(obj.waterTempAdj1, 10));
            }
            if (typeof obj.waterTempAdj2 != 'undefined' && obj.waterTempAdj2 !== sys.equipment.tempSensors.getCalibration('water2')) {
                payload[2] = 4;
                payload[7] = fnToByte(parseInt(obj.waterTempAdj2, 10)) || 0;
                let out = Outbound.create({
                    action: 168,
                    retries: 5,
                    payload: payload,
                    response: IntelliCenterBoard.getAckResponse(168)
                });
                await out.sendAsync();
                sys.equipment.tempSensors.setCalibration('water2', parseInt(obj.waterTempAdj2, 10));
            }
            if (typeof obj.waterTempAdj3 != 'undefined' && obj.waterTempAdj3 !== sys.equipment.tempSensors.getCalibration('water3')) {
                payload[2] = 6;
                payload[9] = fnToByte(parseInt(obj.waterTempAdj3, 10)) || 0;
                let out = Outbound.create({
                    action: 168,
                    retries: 5,
                    payload: payload,
                    response: IntelliCenterBoard.getAckResponse(168)
                });
                await out.sendAsync();
                sys.equipment.tempSensors.setCalibration('water3', parseInt(obj.waterTempAdj3, 10));
            }
            if (typeof obj.waterTempAdj4 != 'undefined' && obj.waterTempAdj4 !== sys.equipment.tempSensors.getCalibration('water4')) {
                payload[2] = 8;
                payload[11] = fnToByte(parseInt(obj.waterTempAdj4, 10)) || 0;
                let out = Outbound.create({
                    action: 168,
                    retries: 5,
                    response: IntelliCenterBoard.getAckResponse(168),
                    payload: payload
                });
                await out.sendAsync();
                sys.equipment.tempSensors.setCalibration('water4', parseInt(obj.waterTempAdj3, 10));
            }

            if (typeof obj.solarTempAdj1 != 'undefined' && obj.solarTempAdj1 !== sys.equipment.tempSensors.getCalibration('solar1')) {
                payload[2] = 2;
                payload[5] = fnToByte(parseInt(obj.solarTempAdj1, 10)) || 0;
                let out = Outbound.create({
                    action: 168,
                    retries: 5,
                    payload: payload,
                    response: IntelliCenterBoard.getAckResponse(168)
                });
                await out.sendAsync();
                sys.equipment.tempSensors.setCalibration('solar1', parseInt(obj.solarTempAdj1, 10));
            }
            if (typeof obj.solarTempAdj2 != 'undefined' && obj.solarTempAdj2 !== sys.equipment.tempSensors.getCalibration('solar2')) {
                payload[2] = 5;
                payload[8] = fnToByte(parseInt(obj.solarTempAdj2, 10)) || 0;
                let out = Outbound.create({
                    action: 168,
                    retries: 5,
                    payload: payload,
                    response: IntelliCenterBoard.getAckResponse(168)
                });
                await out.sendAsync();
                sys.equipment.tempSensors.setCalibration('solar2', parseInt(obj.solarTempAdj2, 10));
            }
            if (typeof obj.solarTempAdj3 != 'undefined' && obj.solarTempAdj3 !== sys.equipment.tempSensors.getCalibration('solar3')) {
                payload[2] = 7;
                payload[10] = fnToByte(parseInt(obj.solarTempAdj3, 10)) || 0;
                let out = Outbound.create({
                    action: 168,
                    retries: 5,
                    payload: payload,
                    response: IntelliCenterBoard.getAckResponse(168)
                });
                await out.sendAsync();
                sys.equipment.tempSensors.setCalibration('solar3', parseInt(obj.solarTempAdj3, 10));
            }
            if (typeof obj.solarTempAdj4 != 'undefined' && obj.solarTempAdj4 !== sys.equipment.tempSensors.getCalibration('solar4')) {
                payload[2] = 8;
                payload[12] = fnToByte(parseInt(obj.solarTempAdj4, 10)) || 0;
                let out = Outbound.create({
                    action: 168,
                    retries: 5,
                    payload: payload,
                    response: IntelliCenterBoard.getAckResponse(168)
                });
                await out.sendAsync();
                sys.equipment.tempSensors.setCalibration('solar3', parseInt(obj.solarTempAdj3, 10));
            }
            if (typeof obj.airTempAdj != 'undefined' && obj.airTempAdj !== sys.equipment.tempSensors.getCalibration('air')) {
                payload[2] = 3;
                payload[6] = fnToByte(parseInt(obj.airTempAdj, 10)) || 0;
                let out = Outbound.create({
                    action: 168,
                    retries: 5,
                    response: IntelliCenterBoard.getAckResponse(168),
                    payload: payload
                });
                await out.sendAsync();
                sys.equipment.tempSensors.setCalibration('air', parseInt(obj.airTempAdj, 10));
            }
            if ((typeof obj.clockMode !== 'undefined' && obj.clockMode !== sys.general.options.clockMode) ||
                (typeof obj.adjustDST !== 'undefined' && obj.adjustDST !== sys.general.options.adjustDST)) {
                let byte = 0x30; // These bits are always set.
                if (typeof obj.clockMode === 'undefined') byte |= sys.general.options.clockMode === 24 ? 0x40 : 0x00;
                else byte |= obj.clockMode === 24 ? 0x40 : 0x00;
                if (typeof obj.adjustDST === 'undefined') byte |= sys.general.options.adjustDST ? 0x80 : 0x00;
                else byte |= obj.adjustDST ? 0x80 : 0x00;
                payload[2] = 11;
                payload[14] = byte;
                let out = Outbound.create({
                    action: 168,
                    retries: 5,
                    response: IntelliCenterBoard.getAckResponse(168),
                    payload: payload
                });
                await out.sendAsync();
                if (typeof obj.clockMode !== 'undefined') sys.general.options.clockMode = obj.clockMode === 24 ? 24 : 12;
                if (typeof obj.adjustDST !== 'undefined' || sys.general.options.clockSource !== 'server') sys.general.options.adjustDST = obj.adjustDST ? true : false;
            }

            if (typeof obj.clockSource != 'undefined' && obj.clockSource !== sys.general.options.clockSource) {
                payload[2] = 11;
                payload[17] = obj.clockSource === 'internet' ? 0x01 : 0x00;
                let out = Outbound.create({
                    action: 168,
                    retries: 5,
                    payload: payload,
                    response: IntelliCenterBoard.getAckResponse(168)
                });
                await out.sendAsync();
                if (obj.clockSource === 'internet' || obj.clockSource === 'server' || obj.clockSource === 'manual')
                    sys.general.options.clockSource = obj.clockSource;
                sys.board.system.setTZ();
            }
            if (typeof obj.pumpDelay !== 'undefined' && obj.pumpDelay !== sys.general.options.pumpDelay) {
                payload[2] = 27;
                payload[30] = obj.pumpDelay ? 0x01 : 0x00;
                let out = Outbound.create({
                    action: 168,
                    retries: 5,
                    response: IntelliCenterBoard.getAckResponse(168),
                    payload: payload
                });
                await out.sendAsync();
                sys.general.options.pumpDelay = obj.pumpDelay ? true : false;
            }
            if (typeof obj.cooldownDelay !== 'undefined' && obj.cooldownDelay !== sys.general.options.cooldownDelay) {
                payload[2] = 28;
                payload[31] = obj.cooldownDelay ? 0x01 : 0x00;
                let out = Outbound.create({
                    action: 168,
                    retries: 5,
                    payload: payload,
                    response: IntelliCenterBoard.getAckResponse(168)
                });
                await out.sendAsync();
                sys.general.options.cooldownDelay = obj.cooldownDelay ? true : false;
            }
            if (typeof obj.manualPriority !== 'undefined' && obj.manualPriority !== sys.general.options.manualPriority) {
                payload[2] = 36;
                payload[39] = obj.manualPriority ? 0x01 : 0x00;
                let out = Outbound.create({
                    action: 168,
                    retries: 5,
                    payload: payload,
                    response: IntelliCenterBoard.getAckResponse(168)
                });
                await out.sendAsync();
                sys.general.options.manualPriority = obj.manualPriority ? true : false;
            }
            if (typeof obj.manualHeat !== 'undefined' && obj.manualHeat !== sys.general.options.manualHeat) {
                payload[2] = 37;
                payload[40] = obj.manualHeat ? 0x01 : 0x00;
                let out = Outbound.create({
                    action: 168,
                    retries: 5,
                    payload: payload,
                    response: IntelliCenterBoard.getAckResponse(168)
                });
                await out.sendAsync();
                sys.general.options.manualHeat = obj.manualHeat ? true : false;
            }
            return Promise.resolve(sys.general.options);
        }
        catch (err) { return Promise.reject(err); }
    }
    public async setLocationAsync(obj?: any): Promise<Location> {
        try {
            let arr = [];
            if (typeof obj.address === 'string' && obj.address !== sys.general.location.address) {
                let out = Outbound.create({
                    action: 168,
                    retries: 5,
                    payload: [12, 0, 1],
                    response: IntelliCenterBoard.getAckResponse(168)
                });
                out.appendPayloadString(obj.address, 32);
                await out.sendAsync();
                sys.general.location.address = obj.address;
            }
            if (typeof obj.country === 'string' && obj.country !== sys.general.location.country) {
                let out = Outbound.create({
                    action: 168,
                    retries: 5,
                    payload: [12, 0, 8],
                    response: IntelliCenterBoard.getAckResponse(168)
                });
                out.appendPayloadString(obj.country, 32);
                await out.sendAsync();
                sys.general.location.country = obj.country;
            }
            if (typeof obj.city === 'string' && obj.city !== sys.general.location.city) {
                let out = Outbound.create({
                    action: 168,
                    retries: 5,
                    payload: [12, 0, 9],
                    response: IntelliCenterBoard.getAckResponse(168)
                });
                out.appendPayloadString(obj.city, 32);
                await out.sendAsync();
                sys.general.location.city = obj.city;
            }
            if (typeof obj.state === 'string' && obj.state !== sys.general.location.state) {
                let out = Outbound.create({
                    action: 168,
                    retries: 5,
                    payload: [12, 0, 10],
                    response: IntelliCenterBoard.getAckResponse(168)
                });
                out.appendPayloadString(obj.state, 32);
                await out.sendAsync();
                sys.general.location.state = obj.state;
            }
            if (typeof obj.zip === 'string' && obj.zip !== sys.general.location.zip) {
                let out = Outbound.create({
                    action: 168,
                    retries: 5,
                    payload: [12, 0, 7],
                    response: IntelliCenterBoard.getAckResponse(168)
                });
                out.appendPayloadString(obj.zip, 6);
                await out.sendAsync();
                sys.general.location.zip = obj.zip;
            }

            if (typeof obj.latitude === 'number' && obj.latitude !== sys.general.location.latitude) {
                let lat = Math.round(Math.abs(obj.latitude) * 100);
                let out = Outbound.create({
                    action: 168,
                    retries: 5,
                    payload: [12, 0, 11,
                        Math.floor(lat / 256),
                        lat - Math.floor(lat / 256)],
                    response: IntelliCenterBoard.getAckResponse(168)
                });
                await out.sendAsync();
                sys.general.location.longitude = lat / 100;
            }
            if (typeof obj.longitude === 'number' && obj.longitude !== sys.general.location.longitude) {
                let lon = Math.round(Math.abs(obj.longitude) * 100);
                let out = Outbound.create({
                    action: 168,
                    retries: 5,
                    payload: [12, 0, 12,
                        Math.floor(lon / 256),
                        lon - Math.floor(lon / 256)],
                    response: IntelliCenterBoard.getAckResponse(168)
                });
                await out.sendAsync();
                sys.general.location.longitude = -(lon / 100);
            }
            if (typeof obj.timeZone === 'number' && obj.timeZone !== sys.general.location.timeZone) {
                let out = Outbound.create({
                    action: 168,
                    retries: 5,
                    payload: [12, 0, 13, parseInt(obj.timeZone, 10)],
                    response: IntelliCenterBoard.getAckResponse(168)
                });
                await out.sendAsync();
                sys.general.location.timeZone = parseInt(obj.timeZone, 10);
            }
            return Promise.resolve(sys.general.location);
        }
        catch (err) { return Promise.reject(err); }
    }
    public async setOwnerAsync(obj?: any): Promise<Owner> {
        let arr = [];
        try {
            if (typeof obj.name === 'string' && obj.name !== sys.general.owner.name) {
                let out = Outbound.create({
                    action: 168,
                    retries: 5,
                    payload: [12, 0, 2],
                    response: IntelliCenterBoard.getAckResponse(168)
                });
                out.appendPayloadString(obj.name, 16);
                await out.sendAsync();
                sys.general.owner.name = obj.name;
            }
            if (typeof obj.email === 'string' && obj.email !== sys.general.owner.email) {
                let out = Outbound.create({
                    action: 168,
                    retries: 5,
                    payload: [12, 0, 3],
                    response: IntelliCenterBoard.getAckResponse(168)
                });
                out.appendPayloadString(obj.email, 32);
                await out.sendAsync();
                sys.general.owner.email = obj.email;
            }
            if (typeof obj.email2 === 'string' && obj.email2 !== sys.general.owner.email2) {
                let out = Outbound.create({
                    action: 168,
                    retries: 5,
                    response: IntelliCenterBoard.getAckResponse(168),
                    payload: [12, 0, 4]
                });
                out.appendPayloadString(obj.email2, 32);
                await out.sendAsync();
                sys.general.owner.email2 = obj.email2;
            }
            if (typeof obj.phone2 === 'string' && obj.phone2 !== sys.general.owner.phone2) {
                let out = Outbound.create({
                    action: 168,
                    retries: 5,
                    payload: [12, 0, 6],
                    response: IntelliCenterBoard.getAckResponse(168)
                });
                out.appendPayloadString(obj.phone2, 16);
                await out.sendAsync();
                sys.general.owner.phone2 = obj.phone2;
            }
            if (typeof obj.phone === 'string' && obj.phone !== sys.general.owner.phone) {
                let out = Outbound.create({
                    action: 168,
                    retries: 5,
                    payload: [12, 0, 5],
                    response: IntelliCenterBoard.getAckResponse(168)
                });
                out.appendPayloadString(obj.phone, 16);
                await out.sendAsync();
                sys.general.owner.phone = obj.phone;
            }
            return Promise.resolve(sys.general.owner);
        }
        catch (err) { return Promise.reject(err); }
    }
}
class IntelliCenterCircuitCommands extends CircuitCommands {
    declare board: IntelliCenterBoard;
    // Need to override this as IntelliCenter manages all the egg timers for all circuit types.
    public async checkEggTimerExpirationAsync() {
        try {
            for (let i = 0; i < sys.circuits.length; i++) {
                let c = sys.circuits.getItemByIndex(i);
                let cstate = state.circuits.getItemByIndex(i);
                if (!cstate.isActive || !cstate.isOn) continue;
                if (c.master === 1) {
                    await ncp.circuits.checkCircuitEggTimerExpirationAsync(cstate);
                }
            }
        } catch (err) { logger.error(`checkEggTimerExpiration: Error synchronizing circuit relays ${err.message}`); }
    }
    public async setCircuitAsync(data: any): Promise<ICircuit> {
        try {

            let id = parseInt(data.id, 10);
            let circuit = sys.circuits.getItemById(id, false);
            // Alright check to see if we are adding a nixie circuit.
            if (id === -1 || circuit.master !== 0)
                return await super.setCircuitAsync(data);
            if (isNaN(id)) return Promise.reject(new InvalidEquipmentIdError('Circuit Id has not been defined', data.id, 'Circuit'));
            if (!sys.board.equipmentIds.circuits.isInRange(id)) return Promise.reject(new InvalidEquipmentIdError(`Circuit Id ${id}: is out of range.`, id, 'Circuit'));
            let eggTimer = Math.min(typeof data.eggTimer !== 'undefined' ? parseInt(data.eggTimer, 10) : circuit.eggTimer, 1440);
            if (isNaN(eggTimer)) eggTimer = circuit.eggTimer;
            if (data.dontStop === true) eggTimer = 1440;
            data.dontStop = (eggTimer === 1440);
            let eggHrs = Math.floor(eggTimer / 60);
            let eggMins = eggTimer - (eggHrs * 60);
            let type = typeof data.type !== 'undefined' ? parseInt(data.type, 10) : circuit.type;
            let theme = typeof data.lightingTheme !== 'undefined' ? data.lightingTheme : circuit.lightingTheme;
            if (circuit.type === 9) theme = typeof data.level !== 'undefined' ? data.level : circuit.level;
            if (typeof theme === 'undefined') theme = 0;
            let out = Outbound.create({
                action: 168,
                payload: [1, 0, id - 1,
                    type,
                    (typeof data.freeze !== 'undefined' ? utils.makeBool(data.freeze) : circuit.freeze) ? 1 : 0,
                    (typeof data.showInFeatures !== 'undefined' ? utils.makeBool(data.showInFeatures) : circuit.showInFeatures) ? 1 : 0,
                    theme,
                    eggHrs, eggMins, data.dontStop ? 1 : 0]
            });
            out.appendPayloadString(typeof data.name !== 'undefined' ? data.name.toString() : circuit.name, 16);
            out.retries = 5;
            out.response = IntelliCenterBoard.getAckResponse(168);
            await out.sendAsync();
            let scircuit = state.circuits.getItemById(circuit.id, true);
            circuit.eggTimer = eggTimer;
            circuit.dontStop = data.dontStop;
            circuit.freeze = (typeof data.freeze !== 'undefined' ? utils.makeBool(data.freeze) : circuit.freeze);
            scircuit.showInFeatures = circuit.showInFeatures = (typeof data.showInFeatures !== 'undefined' ? utils.makeBool(data.showInFeatures) : circuit.showInFeatures);
            if (type === 9) scircuit.level = circuit.level = theme;
            else {
                let t = sys.board.valueMaps.circuitFunctions.transform(type);
                if (t.isLight == true) scircuit.lightingTheme = circuit.lightingTheme = theme;
                else {
                    scircuit.lightingTheme = undefined;
                    circuit.lightingTheme = 0;
                }
            }
            scircuit.name = circuit.name = typeof data.name !== 'undefined' ? data.name.toString().substring(0, 16) : circuit.name;
            scircuit.type = circuit.type = type;
            scircuit.isActive = circuit.isActive = true;
            circuit.master = 0;
            return circuit;
        }
        catch (err) {
            return Promise.reject(err);
        }

    }
    public async setCircuitGroupAsync(obj: any): Promise<CircuitGroup> {
        // When we save circuit groups we are going to reorder the whole mess.  IntelliCenter does some goofy
        // gap filling strategy where the circuits are added into the first empty slot.  This makes for a
        // strange configuration with empty slots.  It even causes the mobile app to crash.

        let group: CircuitGroup = null;
        let sgroup: CircuitGroupState = null;
        let id = typeof obj.id !== 'undefined' ? parseInt(obj.id, 10) : -1;
        let type = 0;
        let isAdd = false;
        if (id <= 0) {
            // We are adding a circuit group so we need to get the next equipment id.  For circuit groups and light groups, they share ids in IntelliCenter.
            let range = sys.board.equipmentIds.circuitGroups;
            for (let i = range.start; i <= range.end; i++) {
                if (!sys.lightGroups.find(elem => elem.id === i) && !sys.circuitGroups.find(elem => elem.id === i)) {
                    id = i;
                    break;
                }
            }
            type = parseInt(obj.type, 10) || 2;
            group = sys.circuitGroups.getItemById(id, true);
            sgroup = state.circuitGroups.getItemById(id, true);
            isAdd = true;

        }
        else {
            group = sys.circuitGroups.getItemById(id, false);
            sgroup = state.circuitGroups.getItemById(id, false);
            type = group.type;
        }
        if (typeof id === 'undefined') return Promise.reject(new InvalidEquipmentIdError(`Max circuit group ids exceeded: ${id}`, id, 'circuitGroup'));
        if (isNaN(id) || !sys.board.equipmentIds.circuitGroups.isInRange(id)) return Promise.reject(new InvalidEquipmentIdError(`Invalid circuit group id: ${obj.id}`, obj.id, 'circuitGroup'));
        try {
            let eggTimer = (typeof obj.eggTimer !== 'undefined') ? parseInt(obj.eggTimer, 10) : group.eggTimer;
            if (isNaN(eggTimer)) eggTimer = 720;
            eggTimer = Math.max(Math.min(1440, eggTimer), 1);
            if (obj.dontStop === true) eggTimer = 1440;
            let eggHours = Math.floor(eggTimer / 60);
            let eggMins = eggTimer - (eggHours * 60);
            obj.dontStop = (eggTimer === 1440);

            let out = Outbound.create({
                action: 168,
                payload: [6, 0, id - sys.board.equipmentIds.circuitGroups.start, 2, 0, 0],  // The last byte here should be don't stop but I believe this to be a current bug.
                response: IntelliCenterBoard.getAckResponse(168),
                retries: 5
            });
            // Add in all the info for the circuits.
            if (typeof obj.circuits === 'undefined')
                for (let i = 0; i < 16; i++) {
                    let c = group.circuits.getItemByIndex(i, false);
                    out.payload.push(c.circuit ? c.circuit - 1 : 255);
                }
            else {
                for (let i = 0; i < 16; i++)
                    (i < obj.circuits.length) ? out.payload.push(obj.circuits[i].circuit - 1) : out.payload.push(255);
            }
            for (let i = 0; i < 16; i++) out.payload.push(0);
            out.payload.push(eggHours);
            out.payload.push(eggMins);
            await out.sendAsync();
            group.eggTimer = eggTimer;
            group.dontStop = obj.dontStop;
            sgroup.type = group.type = 2;
            sgroup.isActive = group.isActive = true;
            if (typeof obj.showInFeatures !== 'undefined') group.showInFeatures = utils.makeBool(obj.showInFeatures);
            sgroup.showInFeatures = group.showInFeatures;
            if (typeof obj.circuits !== 'undefined') {
                for (let i = 0; i < obj.circuits.length; i++) {
                    let c = group.circuits.getItemByIndex(i, true);
                    c.id = i + 1;
                    c.circuit = obj.circuits[i].circuit;
                }
                for (let i = obj.circuits.length; i < group.circuits.length; i++)
                    group.circuits.removeItemByIndex(i);
            }

            out = Outbound.create({
                action: 168,
                payload: [6, 1, id - sys.board.equipmentIds.circuitGroups.start],
                response: IntelliCenterBoard.getAckResponse(168),
                retries: 3
            });
            for (let i = 0; i < 16; i++) out.payload.push(255);
            out.appendPayloadString(typeof obj.name !== 'undefined' ? obj.name : group.name, 16);
            await out.sendAsync();
            if (typeof obj.name !== 'undefined') sgroup.name = group.name = obj.name.toString().substring(0, 16);
            out = Outbound.create({
                action: 168,
                payload: [6, 2, id - sys.board.equipmentIds.circuitGroups.start],
                response: IntelliCenterBoard.getAckResponse(168),
                retries: 3
            });
            for (let i = 0; i < 16; i++) out.payload.push(0); // Push the 0s for the color
            // Add in the desired State.
            if (typeof obj.circuits === 'undefined')
                for (let i = 0; i < 16; i++) {
                    let c = group.circuits.getItemByIndex(i, false);
                    typeof c.desiredState !== 'undefined' ? out.payload.push(c.desiredState) : out.payload.push(255);
                }
            else {
                for (let i = 0; i < 16; i++)
                    (i < obj.circuits.length) ? out.payload.push(obj.circuits[i].desiredState || 1) : out.payload.push(255);
            }
            await out.sendAsync();
            if (typeof obj.circuits !== 'undefined') {
                for (let i = 0; i < obj.circuits.length; i++) {
                    let c = group.circuits.getItemByIndex(i);
                    c.desiredState = obj.circuits[i].desiredState || 1;
                }
            }
            return group;
        }
        catch (err) {
            return Promise.reject(err);
        }
    }
    public async deleteCircuitGroupAsync(obj: any): Promise<CircuitGroup> {
        let group: CircuitGroup = null;
        let id = parseInt(obj.id, 10);
        if (isNaN(id) || !sys.board.equipmentIds.circuitGroups.isInRange(id)) return Promise.reject(new EquipmentNotFoundError(`Invalid group id: ${obj.id}`, 'CircuitGroup'));
        group = sys.circuitGroups.getItemById(id);
        try {
            let out = Outbound.create({
                action: 168,
                payload: [6, 0, id - sys.board.equipmentIds.circuitGroups.start, 0, 0, 0],
                response: IntelliCenterBoard.getAckResponse(168),
                retries: 5
            });
            for (let i = 0; i < 16; i++) i < group.circuits.length ? out.payload.push(group.circuits.getItemByIndex(i).circuit - 1) : out.payload.push(255);
            for (let i = 0; i < 16; i++) out.payload.push(0);
            out.payload.push(12);
            out.payload.push(0);
            await out.sendAsync();
            let gstate = state.circuitGroups.getItemById(id);
            gstate.isActive = false;
            gstate.emitEquipmentChange();
            sys.circuitGroups.removeItemById(id);
            state.circuitGroups.removeItemById(id);

            out = Outbound.create({
                action: 168,
                payload: [6, 1, id - sys.board.equipmentIds.circuitGroups.start],
                response: IntelliCenterBoard.getAckResponse(168),
                retries: 3
            });
            for (let i = 0; i < 16; i++) out.payload.push(255);
            out.appendPayloadString(group.name || '', 16);
            await out.sendAsync();
            out = Outbound.create({
                action: 168,
                payload: [6, 2, id - sys.board.equipmentIds.circuitGroups.start],
                response: IntelliCenterBoard.getAckResponse(168),
                retries: 3
            });
            for (let i = 0; i < 16; i++) out.payload.push(0);
            await out.sendAsync();
            return group;
        }
        catch (err) { return Promise.reject(err); }
    }
    public async setLightGroupAsync(obj: any): Promise<LightGroup> {
        let group: LightGroup = null;
        let sgroup: LightGroupState = null;
        let id = typeof obj.id !== 'undefined' ? parseInt(obj.id, 10) : -1;
        if (id <= 0) {
            // We are adding a light group.
            let range = sys.board.equipmentIds.circuitGroups;
            for (let i = range.start; i <= range.end; i++) {
                if (!sys.lightGroups.find(elem => elem.id === i) && !sys.circuitGroups.find(elem => elem.id === i)) {
                    id = i;
                    break;
                }
            }
            group = sys.lightGroups.getItemById(id, true);
        }
        else {
            group = sys.lightGroups.getItemById(id, false);
        }
        if (typeof id === 'undefined') return Promise.reject(new Error(`Max light group ids exceeded`));
        if (isNaN(id) || !sys.board.equipmentIds.circuitGroups.isInRange(id)) return Promise.reject(new Error(`Invalid light group id: ${obj.id}`));
        try {
            let eggTimer = (typeof obj.eggTimer !== 'undefined') ? parseInt(obj.eggTimer, 10) : group.eggTimer;
            if (isNaN(eggTimer)) eggTimer = 720;
            eggTimer = Math.max(Math.min(1440, eggTimer), 1);
            if (obj.dontStop === true) eggTimer = 1440;
            let eggHours = Math.floor(eggTimer / 60);
            let eggMins = eggTimer - (eggHours * 60);
            obj.dontStop = (eggTimer === 1440);
            sgroup = state.lightGroups.getItemById(id, true);
            let theme = typeof obj.lightingTheme === 'undefined' ? group.lightingTheme || 0 : obj.lightingTheme;
            let out = Outbound.create({
                action: 168,
                payload: [6, 0, id - sys.board.equipmentIds.circuitGroups.start, 1, (theme << 2) + 1, 0], // The last byte here should be don't stop but I believe this to be a current bug.
                response: IntelliCenterBoard.getAckResponse(168),
                retries: 5
            });
            // Add in all the info for the circuits.
            if (typeof obj.circuits === 'undefined') {
                // Circuits
                for (let i = 0; i < 16; i++) {
                    let c = group.circuits.getItemByIndex(i, false);
                    out.payload.push(c.circuit ? c.circuit - 1 : 255);
                }
                // Swim Delay
                for (let i = 0; i < 16; i++) {
                    let c = group.circuits.getItemByIndex(i, false);
                    out.payload.push(c.circuit ? c.swimDelay : 255);
                }
            }
            else {
                // Circuits
                for (let i = 0; i < 16; i++) {
                    if (i < obj.circuits.length) {
                        let c = parseInt(obj.circuits[i].circuit, 10);
                        out.payload.push(!isNaN(c) ? c - 1 : 255);
                    }
                    else out.payload.push(255);
                }
                // Swim Delay
                for (let i = 0; i < 16; i++) {
                    if (i < obj.circuits.length) {
                        let delay = parseInt(obj.circuits[i].swimDelay, 10);
                        out.payload.push(!isNaN(delay) ? delay : 10);
                    }
                    else out.payload.push(0);
                }
            }
            out.payload.push(eggHours);
            out.payload.push(eggMins);
            await out.sendAsync();
            sgroup.type = group.type = 1;
            sgroup.lightingTheme = group.lightingTheme = theme;
            group.eggTimer = eggTimer;
            group.dontStop = obj.dontStop;
            if (typeof obj.circuits !== 'undefined') {
                for (let i = 0; i < obj.circuits.length; i++) {
                    let c = group.circuits.getItemByIndex(i, true, { id: i + 1 });
                    c.circuit = obj.circuits[i].circuit;
                    c.swimDelay = obj.circuits[i].swimDelay;
                    if (typeof obj.circuits[i].color !== 'undefined') c.color = obj.circuits[i].color;
                }
                group.circuits.length = obj.circuits.length;
            }

            out = Outbound.create({
                action: 168,
                payload: [6, 1, id - sys.board.equipmentIds.circuitGroups.start],
                response: IntelliCenterBoard.getAckResponse(168),
                retries: 3
            });
            for (let i = 0; i < 16; i++) out.payload.push(255);
            out.payload[3] = 10;
            out.appendPayloadString(typeof obj.name !== 'undefined' ? obj.name : group.name, 16);
            await out.sendAsync();
            if (typeof obj.name !== 'undefined') sgroup.name = group.name = obj.name.toString().substring(0, 16);

            out = Outbound.create({
                action: 168,
                payload: [6, 2, id - sys.board.equipmentIds.circuitGroups.start],
                response: IntelliCenterBoard.getAckResponse(168),
                retries: 3
            });
            if (typeof obj.circuits !== 'undefined') {
                for (let i = 0; i < 16; i++) {
                    let color = 0;
                    if (i < obj.circuits.length) {
                        color = parseInt(obj.circuits[i].color, 10);
                        if (isNaN(color)) {
                            color = group.circuits.getItemByIndex(i, false).color;
                        }
                    }
                    out.payload.push(color);
                }
            }
            else {
                for (let i = 0; i < 16; i++) {
                    out.payload.push(group.circuits.getItemByIndex(i, false).color);
                }
            }
            out.appendPayloadString(obj.name || group.name, 16);
            await out.sendAsync();
            if (typeof obj.circuits !== 'undefined') {
                for (let i = 0; i < obj.circuits.length; i++) {
                    let circ = group.circuits.getItemByIndex(i, true);
                    let color = 0;
                    if (i < obj.circuits.length) {
                        color = parseInt(obj.circuits[i].color, 10);
                        if (isNaN(color)) { color = circ.color || 0; }
                        //console.log(`Setting Color: {0}`, color);
                    }
                    circ.color = color;
                }
            }
            return group;
        }
        catch (err) { return Promise.reject(err); }
    }
    public async deleteLightGroupAsync(obj: any): Promise<LightGroup> {
        let group: LightGroup = null;
        let id = parseInt(obj.id, 10);
        if (isNaN(id) || !sys.board.equipmentIds.circuitGroups.isInRange(id)) return Promise.reject(new Error(`Invalid light group id: ${obj.id}`));
        group = sys.lightGroups.getItemById(id);
        try {
            let out = Outbound.create({
                action: 168,
                payload: [6, 0, id - sys.board.equipmentIds.circuitGroups.start, 0, 0, 0],
                response: IntelliCenterBoard.getAckResponse(168),
                retries: 5
            });
            for (let i = 0; i < 16; i++) i < group.circuits.length ? out.payload.push(group.circuits.getItemByIndex(i).circuit - 1) : out.payload.push(255);
            for (let i = 0; i < 16; i++) out.payload.push(0);
            out.payload.push(12);
            out.payload.push(0);
            await out.sendAsync();
            let gstate = state.lightGroups.getItemById(id);
            gstate.isActive = false;
            gstate.emitEquipmentChange();
            sys.lightGroups.removeItemById(id);
            state.lightGroups.removeItemById(id);
            out = Outbound.create({
                action: 168,
                retries: 5,
                response: IntelliCenterBoard.getAckResponse(168),
                payload: [6, 1, id - sys.board.equipmentIds.circuitGroups.start]
            });
            for (let i = 0; i < 16; i++) out.payload.push(255);
            out.appendPayloadString(group.name);
            await out.sendAsync();

            out = Outbound.create({
                action: 168,
                retries: 5,
                response: IntelliCenterBoard.getAckResponse(168),
                payload: [6, 2, id - sys.board.equipmentIds.circuitGroups.start]
            });
            for (let i = 0; i < 16; i++) out.payload.push(0);
            await out.sendAsync();

            return group;
        }
        catch (err) { return Promise.reject(err); }
    }
    public async setLightGroupAttribsAsync(group: LightGroup): Promise<LightGroup> {
        let grp = sys.lightGroups.getItemById(group.id);
        try {
            let msgs = this.createLightGroupMessages(grp);
            // Set all the info in the messages.
            for (let i = 0; i < 16; i++) {
                let circuit = i < group.circuits.length ? group.circuits[i] : null;
                if (circuit) {
                    circuit.circuit = parseInt(circuit.circuit, 10);
                    circuit.swimDelay = parseInt(circuit.swimDelay, 10) || 0;
                    circuit.color = parseInt(circuit.color, 10) || 0;
                    if (isNaN(circuit.circuit)) return Promise.reject(new InvalidEquipmentDataError(`Circuit id is not valid ${circuit.circuit}`, 'lightGroup', circuit));
                }
                msgs.msg0.payload[i + 6] = circuit ? circuit.circuit - 1 : 255;
                msgs.msg0.payload[i + 22] = circuit ? circuit.swimDelay || 0 : 0;
                msgs.msg1.payload[i + 3] = circuit ? circuit.color || 0 : 255;
                msgs.msg2.payload[i + 3] = circuit ? circuit.color || 0 : 0;
            }
            msgs.msg0.response = IntelliCenterBoard.getAckResponse(168);
            msgs.msg0.retries = 5;
            await msgs.msg0.sendAsync();
            for (let i = 0; i < group.circuits.length; i++) {
                let c = group.circuits[i];
                let circuit = grp.circuits.getItemByIndex(i, true);
                circuit.circuit = parseInt(c.circuit, 10);
                circuit.swimDelay = parseInt(c.swimDelay, 10);
                circuit.color = parseInt(c.color, 10);
                circuit.position = i + 1;
                //grp.circuits.add({ id: i, circuit: circuit.circuit, color: circuit.color, position: i, swimDelay: circuit.swimDelay });
            }
            // Trim anything that was removed.
            grp.circuits.length = group.circuits.length;

            msgs.msg1.response = IntelliCenterBoard.getAckResponse(168);
            msgs.msg1.retries = 5;
            await msgs.msg1.sendAsync();
            msgs.msg2.response = IntelliCenterBoard.getAckResponse(168);
            msgs.msg2.retries = 5;
            await msgs.msg2.sendAsync();
            return grp;
        }
        catch (err) { return Promise.reject(err); }
    }
    public async runLightGroupCommandAsync(obj: any): Promise<ICircuitState> {
        // Do all our validation.
        try {
            let id = parseInt(obj.id, 10);
            let cmd = typeof obj.command !== 'undefined' ? sys.board.valueMaps.lightGroupCommands.findItem(obj.command) : { val: 0, name: 'undefined' };
            if (cmd.val === 0) return Promise.reject(new InvalidOperationError(`Light group command ${cmd.name} does not exist`, 'runLightGroupCommandAsync'));
            if (isNaN(id)) return Promise.reject(new InvalidOperationError(`Light group ${id} does not exist`, 'runLightGroupCommandAsync'));
            let grp = sys.lightGroups.getItemById(id);
            let nop = sys.board.valueMaps.circuitActions.getValue(cmd.name);
            let sgrp = state.lightGroups.getItemById(grp.id);
            sgrp.action = nop;
            sgrp.emitEquipmentChange();
            switch (cmd.name) {
                case 'colorset':
                    await this.sequenceLightGroupAsync(id, 'colorset');
                    break;
                case 'colorswim':
                    await this.sequenceLightGroupAsync(id, 'colorswim');
                    break;
                case 'colorhold':
                    await this.setLightGroupThemeAsync(id, 12);
                    break;
                case 'colorrecall':
                    await this.setLightGroupThemeAsync(id, 13);
                    break;
                case 'lightthumper':
                    break;
            }
            sgrp.action = 0;
            sgrp.emitEquipmentChange();
            return sgrp;
        }
        catch (err) { return Promise.reject(`Error runLightGroupCommandAsync ${err.message}`); }
    }
    public async runLightCommandAsync(obj: any): Promise<ICircuitState> {
        // Do all our validation.
        try {
            let id = parseInt(obj.id, 10);
            let cmd = typeof obj.command !== 'undefined' ? sys.board.valueMaps.lightCommands.findItem(obj.command) : { val: 0, name: 'undefined' };
            if (cmd.val === 0) return Promise.reject(new InvalidOperationError(`Light command ${cmd.name} does not exist`, 'runLightCommandAsync'));
            if (isNaN(id)) return Promise.reject(new InvalidOperationError(`Light ${id} does not exist`, 'runLightCommandAsync'));
            let circ = sys.circuits.getItemById(id);
            if (!circ.isActive) return Promise.reject(new InvalidOperationError(`Light circuit #${id} is not active`, 'runLightCommandAsync'));
            let type = sys.board.valueMaps.circuitFunctions.transform(circ.type);
            if (!type.isLight) return Promise.reject(new InvalidOperationError(`Circuit #${id} is not a light`, 'runLightCommandAsync'));
            let nop = sys.board.valueMaps.circuitActions.getValue(cmd.name);
            let slight = state.circuits.getItemById(circ.id);
            slight.action = nop;
            slight.emitEquipmentChange();
            switch (cmd.name) {
                case 'colorhold':
                    await this.setLightThemeAsync(id, 12);
                    break;
                case 'colorrecall':
                    await this.setLightThemeAsync(id, 13);
                    break;
                case 'lightthumper':
                    // I do not know how to trigger the thumper.
                    break;
            }
            slight.action = 0;
            slight.emitEquipmentChange();
            return slight;
        }
        catch (err) { return Promise.reject(`Error runLightCommandAsync ${err.message}`); }
    }
    public async sequenceLightGroupAsync(id: number, operation: string): Promise<LightGroupState> {
        let sgroup = state.lightGroups.getItemById(id);
        try {
            if (!sgroup.isActive) return Promise.reject(new InvalidEquipmentIdError(`An active light group could not be found with id ${id}`, id, 'lightGroup'));
            let cmd = sys.board.valueMaps.lightGroupCommands.findItem(operation.toLowerCase());
            let ndx = id - sys.board.equipmentIds.circuitGroups.start;
            let byteNdx = Math.floor(ndx / 4);
            let bitNdx = (ndx * 2) - (byteNdx * 8);
            let out = this.createCircuitStateMessage(id, true);
            let byte = out.payload[28 + byteNdx];

            // Each light group is represented by two bits on the status byte.  There are 3 status bytes that give us only 12 of the 16 on the config stream but the 168 message
            // does acutally send 4 so all are represented there.
            // [10] = Set
            // [01] = Swim
            // [00] = Sync
            // [11] = No sequencing underway.
            // In the end we are only trying to impact the specific bits in the middle of the byte that represent
            // the light group we are dealing with.            
            switch (cmd.name) {
                case 'colorsync':
                    byte &= ((0xFC << bitNdx) | (0xFF >> (8 - bitNdx)));
                    break;
                case 'colorset':
                    byte &= ((0xFE << bitNdx) | (0xFF >> (8 - bitNdx)));
                    break;
                case 'colorswim':
                    byte &= ((0xFD << bitNdx) | (0xFF >> (8 - bitNdx)));
                    break;
                default:
                    return Promise.reject(new InvalidOperationError(`Invalid Light Group Sequence ${operation}`, 'sequenceLightGroupAsync'));
            }
            sgroup.emitEquipmentChange();
            out.payload[28 + byteNdx] = byte;
            // So now we have all the info we need to sequence the group.
            out.retries = 5;
            out.response = IntelliCenterBoard.getAckResponse(168);
            await out.sendAsync();
            sgroup.action = sys.board.valueMaps.circuitActions.getValue(cmd.name);
            state.emitEquipmentChanges();
            return sgroup;
        } catch (err) {
            sgroup.action = 0;
            return Promise.reject(new InvalidOperationError(`Error Sequencing Light Group: ${err.message}`, 'sequenceLightGroupAsync'));
        }
        //let nop = sys.board.valueMaps.circuitActions.getValue(operation);
        //if (nop > 0) {
        //    let out = this.createCircuitStateMessage(id, true);
        //    let ndx = id - sys.board.equipmentIds.circuitGroups.start;
        //    let byteNdx = Math.floor(ndx / 4);
        //    let bitNdx = (ndx * 2) - (byteNdx * 8);
        //    let byte = out.payload[28 + byteNdx];
        //    // Each light group is represented by two bits on the status byte.  There are 3 status bytes that give us only 12 of the 16 on the config stream but the 168 message
        //    // does acutally send 4 so all are represented there.
        //    // [10] = Set
        //    // [01] = Swim
        //    // [00] = Sync
        //    // [11] = No sequencing underway.
        //    // In the end we are only trying to impact the specific bits in the middle of the byte that represent
        //    // the light group we are dealing with.            
        //    switch (nop) {
        //        case 1: // Sync
        //            byte &= ((0xFC << bitNdx) | (0xFF >> (8 - bitNdx)));
        //            break;
        //        case 2: // Color Set
        //            byte &= ((0xFE << bitNdx) | (0xFF >> (8 - bitNdx)));
        //            break;
        //        case 3: // Color Swim
        //            byte &= ((0xFD << bitNdx) | (0xFF >> (8 - bitNdx)));
        //            break;
        //    }
        //    console.log({ groupNdx: ndx, action: nop, byteNdx: byteNdx, bitNdx: bitNdx, byte: byte })
        //    out.payload[28 + byteNdx] = byte;
        //    return new Promise<LightGroupState>((resolve, reject) => {
        //        out.retries = 5;
        //        out.response = IntelliCenterBoard.getAckResponse(168);
        //        out.onComplete = (err, msg) => {
        //            if (!err) {
        //                sgroup.action = nop;
        //                state.emitEquipmentChanges();
        //                resolve(sgroup);
        //            }
        //            else reject(err);
        //        };
        //        await out.sendAsync();
        //    });
        //}
        //return Promise.resolve(sgroup);
    }
    // 12-01-21 RKS: This has been deprecated.  This allows for multiple vendor light themes driven by the metadata on the valuemaps.
    //public getLightThemes(type: number): any[] {
    //    switch (type) {
    //        case 5: // Intellibrite
    //        case 6: // Globrite
    //        case 8: // Magicstream
    //        case 10: // ColorCascade
    //            return sys.board.valueMaps.lightThemes.toArray();
    //        default:
    //            return [];
    //    }
    //}
    private async verifyVersionAsync(): Promise<boolean> {
        try {
            let out = Outbound.create({
                action: 228,
                retries: 3,
                response: Response.create({ dest: -1, action: 164 }),
                payload: [0]
            });
            await out.sendAsync();
            let ack = Outbound.create({ action: 1, destination: 16, payload: [164] });
            let res = await ack.sendAsync();
            return res;
        }
        catch (err) {
            return Promise.reject(err);
        }
    }
    private async getConfigAsync(payload: number[]): Promise<boolean> {

        let out = Outbound.create({
            action: 222,
            retries: 3,
            payload: payload,
            response: Response.create({ dest: -1, action: 30, payload: payload })
        });
        await out.sendAsync();
        let ack = Outbound.create({ action: 1, destination: 16, payload: [30] });
        await ack.sendAsync();
        return true;

    }
    private async verifyStateAsync(): Promise<boolean> {
        let out = Outbound.create({
            action: 222,
            retries: 3,
            payload: [15, 0],
            response: Response.create({ dest: -1, action: 30, payload: [15, 0] })
        });
        await out.sendAsync();
        let ack = Outbound.create({ action: 1, destination: 16, payload: [30] });
        await ack.sendAsync();
        return true;

    }
    public async setCircuitStateAsync(id: number, val: boolean, ignoreDelays?: boolean): Promise<ICircuitState> {
        let c = sys.circuits.getInterfaceById(id);
        if (c.master !== 0) return await super.setCircuitStateAsync(id, val);
        // As of 1.047 there is a sequence to this.
        // 1. ICP Sends action 228 (Get versions)
        // 2. OCP responds 164
        // 3. ICP responds ACK(164)
        // 4. ICP Sends action 222[15,0] (Get circuit config)
        // 5. OCP responds 30[15,0] (Respond circuit config)
        // 6. ICP responds ACK(30)
        // NOT SURE IF COINCIDENTAL: The ICP seems to respond immediately after action 2.
        // 7. ICP Sends 168[15,0,... new options, 0,0,0,0]
        // 8. OCP responds ACK(168)
        // i10D turn on pool
        // OCP
        // Schedule on
        // [255, 0, 255][165, 1, 15, 16, 168, 36][15, 0, 0, 33, 0, 0, 0, 0, 0, 0, 0, 0, 0, 0, 0, 36, 0, 0, 0, 0, 0, 0, 0, 0, 0, 0, 0, 0, 255, 255, 255, 255, 0, 0, 0, 1][5, 226]
        // No schedules
        // [255, 0, 255][165, 1, 15, 16, 168, 36][15, 0, 0, 38, 0, 0, 0, 0, 0, 0, 0, 0, 0, 0, 0,  0, 0, 0, 0, 0, 0, 0, 0, 0, 0, 0, 0, 0, 255, 255, 255, 255, 0, 0, 1, 0][5, 195]
        // njsPC
        // [255, 0, 255][165, 1, 15, 33, 168, 36][15, 0, 0, 33, 0, 0, 0, 0, 0, 2, 0, 0, 0, 0, 0,  8, 0, 0, 0, 0, 0, 0, 0, 0, 0, 0, 0, 0, 255, 255, 255, 255, 0, 0, 0, 0][5, 216]

        // The previous sequence is just additional noise on the bus. There is no need for it.  We just
        // need to send the set circuit message.  It will reliably work 100% of the time but the ICP
        // may set it back again.  THIS HAS TO BE A 1.047 BUG!
        try {
            //let b = await this.verifyVersionAsync();
            //if (b) b = await this.getConfigAsync([15, 0]);
            let out = this.createCircuitStateMessage(id, val);
            //if (sys.equipment.dual && id === 6) out.setPayloadByte(35, 1);
            out.setPayloadByte(34, 1);
            out.source = 16;
            out.scope = `circuitState${id}`;
            out.retries = 5;
            out.response = IntelliCenterBoard.getAckResponse(168);
            await out.sendAsync();
            // There is a current bug in 1.047 where one controller will reset the settings
            // of another when they are not the controller that set it.  Either this is a BS bug
            // or there is some piece of information we do not have.
            let b = await this.getConfigAsync([15, 0]);
            let circ = state.circuits.getInterfaceById(id);
            // This doesn't work to set it back because the ICP will set it back but often this
            // can take several seconds to do so.
            //if (circ.isOn !== utils.makeBool(val)) await this.setCircuitStateAsync(id, val);
            state.emitEquipmentChanges();
            return circ;

        }
        catch (err) { return Promise.reject(err); }
    }
    public async setCircuitGroupStateAsync(id: number, val: boolean): Promise<ICircuitGroupState> {
        let grp = sys.circuitGroups.getItemById(id, false, { isActive: false });
        let gstate = (grp.dataName === 'circuitGroupConfig') ? state.circuitGroups.getItemById(grp.id, grp.isActive !== false) : state.lightGroups.getItemById(grp.id, grp.isActive !== false);
        try {
            await sys.board.circuits.setCircuitStateAsync(id, val);
            return state.circuitGroups.getInterfaceById(id);
        }
        catch (err) { return Promise.reject(err); }
    }
    public async setLightGroupStateAsync(id: number, val: boolean): Promise<ICircuitGroupState> { return this.setCircuitGroupStateAsync(id, val); }
    public async setLightGroupThemeAsync(id: number, theme: number): Promise<ICircuitState> {
        try {
            let group = sys.lightGroups.getItemById(id);
            let sgroup = state.lightGroups.getItemById(id);
            let msgs = this.createLightGroupMessages(group);
            msgs.msg0.payload[4] = (theme << 2) + 1;
            msgs.msg0.response = IntelliCenterBoard.getAckResponse(168);
            msgs.msg0.retries = 5;
            await msgs.msg0.sendAsync();
            group.lightingTheme = theme;
            sgroup.lightingTheme = theme;

            state.emitEquipmentChanges();
            return sgroup;
        }
        catch (err) { return Promise.reject(err); }
    }
    public async setColorHoldAsync(id: number): Promise<ICircuitState> {
        let circuit = sys.circuits.getInterfaceById(id);
        if (circuit.master === 1) return await super.setColorHoldAsync(id);
        try {
            if (sys.board.equipmentIds.circuitGroups.isInRange(id)) {
                await this.setLightGroupThemeAsync(id, 12);
                return Promise.resolve(state.lightGroups.getItemById(id));
            }
            return await this.setLightThemeAsync(id, 12);
        }
        catch (err) { return Promise.reject(err); }
    }
    public async setColorRecallAsync(id: number): Promise<ICircuitState> {
        let circuit = sys.circuits.getInterfaceById(id);
        if (circuit.master === 1) return await super.setColorHoldAsync(id);
        try {
            if (sys.board.equipmentIds.circuitGroups.isInRange(id)) {
                await this.setLightGroupThemeAsync(id, 13);
                return Promise.resolve(state.lightGroups.getItemById(id));
            }
            return await this.setLightThemeAsync(id, 13);
        }
        catch (err) { return Promise.reject(err); }
    }
    public async setLightThemeAsync(id: number, theme: number): Promise<ICircuitState> {
        let circuit = sys.circuits.getInterfaceById(id);
        if (circuit.master === 1) return await super.setLightThemeAsync(id, theme);
        try {
            if (sys.board.equipmentIds.circuitGroups.isInRange(id)) {
                await this.setLightGroupThemeAsync(id, theme);
                return Promise.resolve(state.lightGroups.getItemById(id));
            }
            else {
                let circuit = sys.circuits.getInterfaceById(id);
                let cstate = state.circuits.getInterfaceById(id);
                let out = Outbound.create({
                    action: 168, payload: [1, 0, id - 1, circuit.type, circuit.freeze ? 1 : 0, circuit.showInFeatures ? 1 : 0,
                        theme, Math.floor(circuit.eggTimer / 60), circuit.eggTimer - ((Math.floor(circuit.eggTimer) / 60) * 60), circuit.dontStop ? 1 : 0]
                });
                cstate.action = sys.board.valueMaps.circuitActions.getValue('lighttheme');
                out.response = IntelliCenterBoard.getAckResponse(168);
                out.retries = 5;
                out.appendPayloadString(circuit.name, 16);
                await out.sendAsync();
                circuit.lightingTheme = theme;
                cstate.lightingTheme = theme;
                cstate.action = 0;
                if (!cstate.isOn) await this.setCircuitStateAsync(id, true);
                state.emitEquipmentChanges();
                return Promise.resolve(cstate);
            }
        }
        catch (err) { return Promise.reject(err); }
    }
    public createLightGroupMessages(group: ICircuitGroup): { msg0?: Outbound, msg1?: Outbound, msg2?: Outbound } {
        // Todo: add scope to outgoing messages
        let msgs: { msg0?: Outbound, msg1?: Outbound, msg2?: Outbound } = {};
        // Create the first message.
        //[255, 0, 255][165, 63, 15, 16, 168, 40][6, 0, 0, 1, 41, 0, 4, 6, 255, 255, 255, 255, 255, 255, 255, 255, 255, 255, 255, 255, 255, 255, 4, 5, 0, 0, 0, 0, 0, 0, 0, 0, 0, 0, 0, 0, 0, 0, 12, 0][16, 20]
        msgs.msg0 = Outbound.create({
            action: 168,
            payload: [6, 0, group.id - sys.board.equipmentIds.circuitGroups.start, group.type,
                typeof group.lightingTheme !== 'undefined' && group.lightingTheme ? (group.lightingTheme << 2) + 1 : 0, 0,
                255, 255, 255, 255, 255, 255, 255, 255, 255, 255, 255, 255, 255, 255, 255, 255,  // Circuits
                0, 0, 0, 0, 0, 0, 0, 0, 0, 0, 0, 0, 0, 0, 0, 0,  // Swim Delay
                Math.floor(group.eggTimer / 60), group.eggTimer - ((Math.floor(group.eggTimer) / 60) * 60)]
        });
        for (let i = 0; i < group.circuits.length; i++) {
            // Set all the circuit info.
            let circuit = group.circuits.getItemByIndex(i);
            msgs.msg0.payload[i + 6] = circuit.circuit - 1;
            if (group.type === 1) msgs.msg0.payload[i + 22] = (circuit as LightGroupCircuit).swimDelay;
        }
        // Create the second message
        //[255, 0, 255][165, 63, 15, 16, 168, 35][6, 1, 0, 10, 10, 255, 255, 255, 255, 255, 255, 255, 255, 255, 255, 255, 255, 255, 255, 80, 111, 111, 108, 32, 76, 105, 103, 104, 116, 115, 0, 0, 0, 0, 0][20, 0]
        msgs.msg1 = Outbound.create({
            action: 168, payload: [6, 1, group.id - sys.board.equipmentIds.circuitGroups.start,
                255, 255, 255, 255, 255, 255, 255, 255, 255, 255, 255, 255, 255, 255, 255, 255 // Colors 
            ]
        });
        msgs.msg1.appendPayloadString(group.name, 16);
        if (group.type === 1) {
            let lg = group as LightGroup;
            for (let i = 0; i < group.circuits.length; i++)
                msgs.msg1.payload[i + 3] = 10; // Really don't know what this is.  Perhaps it is some indicator for color/swim/sync.
        }
        // Create the third message
        //[255, 0, 255][165, 63, 15, 16, 168, 19][6, 2, 0, 16, 48, 0, 0, 0, 0, 0, 0, 0, 0, 0, 0, 0, 0, 0, 0][2, 6]
        msgs.msg2 = Outbound.create({
            action: 168, payload: [6, 2, group.id - sys.board.equipmentIds.circuitGroups.start,
                0, 0, 0, 0, 0, 0, 0, 0, 0, 0, 0, 0, 0, 0, 0, 0  // Colors
            ]
        });
        if (group.type === 1) {
            let lg = group as LightGroup;
            for (let i = 0; i < group.circuits.length; i++)
                msgs.msg2.payload[i + 3] = lg.circuits.getItemByIndex(i).color;
        }
        return msgs;
    }
    public createCircuitStateMessage(id?: number, isOn?: boolean): Outbound {
        let out = Outbound.createMessage(168, [15, 0, 0, 0, 0, 0, 0, 0, 0, 0, // 0-9
            0, 0, 0, 0, 0, 0, 0, 0, 0, 0, // 10-19
            0, 0, 0, 0, 0, 0, 0, 0, 255, 255, // 20-29
            255, 255, 0, 0, 0, 0], // 30-35
            3);

        // Circuits are always contiguous so we don't have to worry about
        // them having a strange offset like features and groups. However, in
        // single body systems they start with 2.
        for (let i = 0; i < state.data.circuits.length; i++) {
            // We are using the index and setting the circuits based upon
            // the index.  This way it doesn't matter what the sort happens to
            // be and whether there are gaps in the ids or not.  The ordinal is the bit number.
            let circuit = state.circuits.getItemByIndex(i);
            let ordinal = circuit.id - 1;
            let ndx = Math.floor(ordinal / 8);
            let byte = out.payload[ndx + 3];
            let bit = ordinal - (ndx * 8);
            if (circuit.id === id) byte = isOn ? byte = byte | (1 << bit) : byte;
            else if (circuit.isOn) byte = byte | (1 << bit);
            out.payload[ndx + 3] = byte;
        }
        // Set the bits for the features.
        for (let i = 0; i < state.data.features.length; i++) {
            // We are using the index and setting the features based upon
            // the index.  This way it doesn't matter what the sort happens to
            // be and whether there are gaps in the ids or not.  The ordinal is the bit number.
            let feature = state.features.getItemByIndex(i);
            let ordinal = feature.id - sys.board.equipmentIds.features.start;
            let ndx = Math.floor(ordinal / 8);
            let byte = out.payload[ndx + 9];
            let bit = ordinal - (ndx * 8);
            if (feature.id === id) byte = isOn ? byte = byte | (1 << bit) : byte;
            else if (feature.isOn) byte = byte | (1 << bit);
            out.payload[ndx + 9] = byte;
        }
        // Set the bits for the circuit groups.
        for (let i = 0; i < state.data.circuitGroups.length; i++) {
            let group = state.circuitGroups.getItemByIndex(i);
            let ordinal = group.id - sys.board.equipmentIds.circuitGroups.start;
            let ndx = Math.floor(ordinal / 8);
            let byte = out.payload[ndx + 13];
            let bit = ordinal - (ndx * 8);
            if (group.id === id) byte = isOn ? byte = byte | (1 << bit) : byte;
            else if (group.isOn) byte = byte | (1 << bit);
            out.payload[ndx + 13] = byte;
        }
        // Set the bits for the light groups.
        for (let i = 0; i < state.data.lightGroups.length; i++) {
            let group = state.lightGroups.getItemByIndex(i);
            let ordinal = group.id - sys.board.equipmentIds.circuitGroups.start;
            let ndx = Math.floor(ordinal / 8);
            let byte = out.payload[ndx + 13];
            let bit = ordinal - (ndx * 8);
            if (group.id === id) byte = isOn ? byte = byte | (1 << bit) : byte;
            else if (group.isOn) byte = byte | (1 << bit);
            out.payload[ndx + 13] = byte;
            if (group.action !== 0) {
                let byteNdx = Math.floor(ordinal / 4);
                let bitNdx = (ndx * 2);
                let byte = out.payload[28 + byteNdx];
                // Each light group is represented by two bits on the status byte.  There are 3 status bytes that give us only 12 of the 16 on the config stream but the 168 message
                // does acutally send 4 so all are represented there.
                // [10] = Set
                // [01] = Swim
                // [00] = Sync
                // [11] = No sequencing underway.
                // Only affect the 2 bits related to the light group.
                switch (group.action) {
                    case 1: // Sync
                        byte &= ((0xFC << bitNdx) | (0xFF >> (8 - bitNdx)));
                        break;
                    case 2: // Color Set
                        byte &= ((0xFE << bitNdx) | (0xFF >> (8 - bitNdx)));
                        break;
                    case 3: // Color Swim
                        byte &= ((0xFD << bitNdx) | (0xFF >> (8 - bitNdx)));
                        break;
                }
                out.payload[28 + byteNdx] = byte;
            }
        }
        // Set the bits for the schedules.
        for (let i = 0; i < state.data.schedules.length; i++) {
            let sched = state.schedules.getItemByIndex(i);
            let ordinal = sched.id - 1;
            let ndx = Math.floor(ordinal / 8);
            let byte = out.payload[ndx + 15];
            let bit = ordinal - (ndx * 8);
            // Lets determine if this schedule should be on.
            if (sched.circuit === id) {
                if (isOn) {
                    let dt = state.time.toDate();
                    let dow = dt.getDay();
                    // Convert the dow to the bit value.
                    let sd = sys.board.valueMaps.scheduleDays.toArray().find(elem => elem.dow === dow);
                    let dayVal = sd.bitVal || sd.val;  // The bitval allows mask overrides.
                    let ts = dt.getHours() * 60 + dt.getMinutes();
                    if ((sched.scheduleDays & dayVal) > 0 && ts >= sched.startTime && ts <= sched.endTime) byte = byte | (1 << bit);
                }
            }
            else if (sched.isOn) byte = byte | (1 << bit);
            out.payload[ndx + 15] = byte;
        }
        return out;
    }
    public async setDimmerLevelAsync(id: number, level: number): Promise<ICircuitState> {
        let circuit = sys.circuits.getItemById(id);
        let cstate = state.circuits.getItemById(id);
        let arr = [];
        try {
            if (!cstate.isOn)
                await this.setCircuitStateAsync(id, true);
            let out = Outbound.create({
                action: 168, payload: [1, 0, id - 1, circuit.type, circuit.freeze ? 1 : 0, circuit.showInFeatures ? 1 : 0,
                    level, Math.floor(circuit.eggTimer / 60), circuit.eggTimer - ((Math.floor(circuit.eggTimer) / 60) * 60), circuit.dontStop ? 1 : 0],
                response: IntelliCenterBoard.getAckResponse(168),
                retries: 5
            });
            out.appendPayloadString(circuit.name, 16);
            await out.sendAsync();
            circuit.level = level;
            cstate.level = level;
            sys.board.circuits.setEndTime(circuit, cstate, true);
            cstate.isOn = true;
            state.emitEquipmentChanges();
            return cstate;
        }
        catch (err) { return Promise.reject(err); }
    }
    public async toggleCircuitStateAsync(id: number): Promise<ICircuitState> {
        let circ = state.circuits.getInterfaceById(id);
        return sys.board.circuits.setCircuitStateAsync(id, !circ.isOn);
    }
}
class IntelliCenterFeatureCommands extends FeatureCommands {
    declare board: IntelliCenterBoard;
    public async setFeatureStateAsync(id, val): Promise<ICircuitState> { return sys.board.circuits.setCircuitStateAsync(id, val); }
    public async toggleFeatureStateAsync(id): Promise<ICircuitState> { return sys.board.circuits.toggleCircuitStateAsync(id); }
    public syncGroupStates() { } // Do nothing and let IntelliCenter do it.
    public async setFeatureAsync(data: any): Promise<Feature> {

        let id = parseInt(data.id, 10);
        let feature: Feature;
        if (id <= 0) {
            id = sys.features.getNextEquipmentId(sys.board.equipmentIds.features);
            feature = sys.features.getItemById(id, false, { isActive: true, freeze: false });
        }
        else
            feature = sys.features.getItemById(id, false);
        if (isNaN(id)) return Promise.reject(new InvalidEquipmentIdError('feature Id has not been defined', data.id, 'Feature'));
        if (!sys.board.equipmentIds.features.isInRange(id)) return Promise.reject(new InvalidEquipmentIdError(`feature Id ${id}: is out of range.`, id, 'Feature'));
        let eggTimer = Math.min(typeof data.eggTimer !== 'undefined' ? parseInt(data.eggTimer, 10) : feature.eggTimer, 1440);
        if (isNaN(eggTimer)) eggTimer = feature.eggTimer;
        if (data.dontStop === true) eggTimer = 1440;
        data.dontStop = (eggTimer === 1440);
        let eggHrs = Math.floor(eggTimer / 60);
        let eggMins = eggTimer - (eggHrs * 60);
        let out = Outbound.create({
            action: 168,
            response: IntelliCenterBoard.getAckResponse(168),
            retries: 5,
            payload: [2, 0, id - sys.board.equipmentIds.features.start,
                typeof data.type !== 'undefined' ? parseInt(data.type, 10) : feature.type,
                (typeof data.freeze !== 'undefined' ? utils.makeBool(data.freeze) : feature.freeze) ? 1 : 0,
                (typeof data.showInFeatures !== 'undefined' ? utils.makeBool(data.showInFeatures) : feature.showInFeatures) ? 1 : 0,
                eggHrs, eggMins, data.dontStop ? 1 : 0]
        });
        out.appendPayloadString(typeof data.name !== 'undefined' ? data.name.toString() : feature.name, 16);
        await out.sendAsync();
        feature = sys.features.getItemById(id, true);
        let fstate = state.features.getItemById(id, true);

        feature.eggTimer = eggTimer;
        feature.dontStop = data.dontStop;
        feature.freeze = (typeof data.freeze !== 'undefined' ? utils.makeBool(data.freeze) : feature.freeze);
        fstate.showInFeatures = feature.showInFeatures = (typeof data.showInFeatures !== 'undefined' ? utils.makeBool(data.showInFeatures) : feature.showInFeatures);
        fstate.name = feature.name = typeof data.name !== 'undefined' ? data.name.toString().substring(0, 16) : feature.name;
        fstate.type = feature.type = typeof data.type !== 'undefined' ? parseInt(data.type, 10) : feature.type;
        fstate.emitEquipmentChange();
        return feature;

    }
    public async deleteFeatureAsync(data: any): Promise<Feature> {
        let id = parseInt(data.id, 10);
        if (isNaN(id)) return Promise.reject(new InvalidEquipmentIdError('feature Id has not been defined', data.id, 'Feature'));
        let feature = sys.features.getItemById(id, false);
        let out = Outbound.create({
            action: 168,
            payload: [2, 0, id - sys.board.equipmentIds.features.start,
                255, // Delete the feature
                0, 0, 12, 0, 0],
            response: IntelliCenterBoard.getAckResponse(168),
            retries: 5
        });
        out.appendPayloadString(typeof data.name !== 'undefined' ? data.name.toString() : feature.name, 16);
        await out.sendAsync();
        sys.features.removeItemById(id);
        feature.isActive = false;
        let fstate = state.features.getItemById(id, false);
        fstate.showInFeatures = false;
        state.features.removeItemById(id);
        return feature;
    }

}
class IntelliCenterChlorinatorCommands extends ChlorinatorCommands {
    public async setChlorAsync(obj: any): Promise<ChlorinatorState> {
        let id = parseInt(obj.id, 10);
        // Bail out right away if this is not controlled by the OCP.
        if (typeof obj.master !== 'undefined' && parseInt(obj.master, 10) !== 0) return super.setChlorAsync(obj);
        let isAdd = false;
        if (isNaN(id) || id <= 0) {
            // We are adding so we need to see if there is another chlorinator that is not external.
            if (sys.chlorinators.count(elem => elem.master !== 2) > sys.equipment.maxChlorinators) return Promise.reject(new InvalidEquipmentDataError(`The max number of chlorinators has been exceeded you may only add ${sys.equipment.maxChlorinators}`, 'chlorinator', sys.equipment.maxChlorinators));
            id = 1;
            isAdd = true;
        }
        let chlor = sys.chlorinators.getItemById(id);
        if (chlor.master !== 0 && !isAdd) return super.setChlorAsync(obj);

        let name = obj.name || chlor.name || 'IntelliChlor' + id;
        let superChlorHours = parseInt(obj.superChlorHours, 10);
        if (typeof obj.superChlorinate !== 'undefined') obj.superChlor = utils.makeBool(obj.superChlorinate);
        let superChlorinate = typeof obj.superChlor === 'undefined' ? undefined : utils.makeBool(obj.superChlor);
        let isDosing = typeof obj.isDosing !== 'undefined' ? utils.makeBool(obj.isDosing) : chlor.isDosing;
        let disabled = typeof obj.disabled !== 'undefined' ? utils.makeBool(obj.disabled) : chlor.disabled;
        // This should never never never modify the setpoints based upon the disabled or isDosing flags.
        //let poolSetpoint = isDosing ? 100 : disabled ? 0 : parseInt(obj.poolSetpoint, 10);
        //let spaSetpoint = isDosing ? 100 : disabled ? 0 : parseInt(obj.spaSetpoint, 10);
        let poolSetpoint = typeof obj.poolSetpoint !== 'undefined' ? parseInt(obj.poolSetpoint, 10) : chlor.poolSetpoint;
        let spaSetpoint = typeof obj.spaSetpoint !== 'undefined' ? parseInt(obj.spaSetpoint, 10) : chlor.spaSetpoint;
        let saltTarget = typeof obj.saltTarget === 'number' ? parseInt(obj.saltTarget, 10) : chlor.saltTarget;

        if (poolSetpoint === 0) console.log(obj);
        let model = typeof obj.model !== 'undefined' ? sys.board.valueMaps.chlorinatorModel.encode(obj.model) : chlor.model || 0;
        let chlorType = typeof obj.type !== 'undefined' ? sys.board.valueMaps.chlorinatorType.encode(obj.type) : chlor.type || 0;
        if (isAdd) {
            if (isNaN(poolSetpoint)) poolSetpoint = 50;
            if (isNaN(spaSetpoint)) spaSetpoint = 10;
            if (isNaN(superChlorHours)) superChlorHours = 8;
            if (typeof superChlorinate === 'undefined') superChlorinate = false;
        }
        else {
            if (isNaN(poolSetpoint)) poolSetpoint = chlor.poolSetpoint || 0;
            if (isNaN(spaSetpoint)) spaSetpoint = chlor.spaSetpoint || 0;
            if (isNaN(superChlorHours)) superChlorHours = chlor.superChlorHours;
            if (typeof superChlorinate === 'undefined') superChlorinate = utils.makeBool(chlor.superChlor);
        }
        if (typeof obj.disabled !== 'undefined') chlor.disabled = utils.makeBool(obj.disabled);
        if (typeof chlor.body === 'undefined') chlor.body = obj.body || 32;
        // Verify the data.
        let body = sys.board.bodies.mapBodyAssociation(typeof obj.body === 'undefined' ? chlor.body || 0 : obj.body);
        if (typeof body === 'undefined') return Promise.reject(new InvalidEquipmentDataError(`Chlorinator body association is not valid: ${chlor.body}`, 'chlorinator', chlor.body));
        if (poolSetpoint > 100 || poolSetpoint < 0) return Promise.reject(new InvalidEquipmentDataError(`Chlorinator poolSetpoint is out of range: ${chlor.poolSetpoint}`, 'chlorinator', chlor.poolSetpoint));
        if (spaSetpoint > 100 || spaSetpoint < 0) return Promise.reject(new InvalidEquipmentDataError(`Chlorinator spaSetpoint is out of range: ${chlor.poolSetpoint}`, 'chlorinator', chlor.spaSetpoint));
        let portId = typeof obj.portId !== 'undefined' ? parseInt(obj.portId, 10) : chlor.portId;
        if (portId !== chlor.portId && sys.chlorinators.count(elem => elem.id !== chlor.id && elem.portId === portId && elem.master !== 2) > 0) return Promise.reject(new InvalidEquipmentDataError(`Another chlorinator is installed on port #${portId}.  Only one chlorinator can be installed per port.`, 'Chlorinator', portId));
        if (typeof obj.ignoreSaltReading !== 'undefined') chlor.ignoreSaltReading = utils.makeBool(obj.ignoreSaltReading);

        let out = Outbound.create({
            action: 168,
            payload: [7, 0, id - 1, body.val, 1,
                disabled ? 0 : isDosing ? 100 : poolSetpoint,
                disabled ? 0 : isDosing ? 100 : spaSetpoint,
                superChlorinate ? 1 : 0, superChlorHours, 0, 1],
            response: IntelliCenterBoard.getAckResponse(168),
            retries: 5
        });
        await out.sendAsync();
        let schlor = state.chlorinators.getItemById(id, true);
        let cchlor = sys.chlorinators.getItemById(id, true);
        chlor.master = 0;
        schlor.body = chlor.body = body.val;
        chlor.disabled = disabled;
        schlor.model = chlor.model = model;
        schlor.type = chlor.type = chlorType;
        chlor.name = schlor.name = name;
        chlor.isDosing = isDosing;
        chlor.saltTarget = saltTarget;
        schlor.isActive = cchlor.isActive = true;
        schlor.poolSetpoint = cchlor.poolSetpoint = poolSetpoint;
        schlor.spaSetpoint = cchlor.spaSetpoint = spaSetpoint;
        schlor.superChlorHours = cchlor.superChlorHours = superChlorHours;
        schlor.superChlor = cchlor.superChlor = superChlorinate;
        state.emitEquipmentChanges();
        return schlor;

    }
    public async deleteChlorAsync(obj: any): Promise<ChlorinatorState> {
        let id = parseInt(obj.id, 10);
        if (isNaN(id)) return Promise.reject(new InvalidEquipmentDataError(`Chlorinator id is not valid: ${obj.id}`, 'chlorinator', obj.id));
        let chlor = sys.chlorinators.getItemById(id);
        if (chlor.master === 1) return await super.deleteChlorAsync(obj);
        let schlor = state.chlorinators.getItemById(id);
        // Verify the data.
        let out = Outbound.create({
            action: 168,
            payload: [7, 0, id - 1, schlor.body || 0, 0, schlor.poolSetpoint || 0, schlor.spaSetpoint || 0, 0, schlor.superChlorHours || 0, 0, 0],
            response: IntelliCenterBoard.getAckResponse(168),
            retries: 5
        });
        await out.sendAsync();
        ncp.chlorinators.deleteChlorinatorAsync(id).then(() => { });
        schlor = state.chlorinators.getItemById(id, true);
        state.chlorinators.removeItemById(id);
        sys.chlorinators.removeItemById(id);
        return schlor;
    }
}
class IntelliCenterPumpCommands extends PumpCommands {
    private createPumpConfigMessages(pump: Pump): Outbound[] {
        let arr: Outbound[] = [];
        let outSettings = Outbound.createMessage(
            168, [4, 0, pump.id - 1, pump.type, 0, pump.address, pump.minSpeed - Math.floor(pump.minSpeed / 256) * 256, Math.floor(pump.minSpeed / 256), pump.maxSpeed - Math.floor(pump.maxSpeed / 256) * 256
            , Math.floor(pump.maxSpeed / 256), pump.minFlow, pump.maxFlow, pump.flowStepSize, pump.primingSpeed - Math.floor(pump.primingSpeed / 256) * 256
            , Math.floor(pump.primingSpeed / 256), pump.speedStepSize / 10, pump.primingTime
            , 5, 255, 255, 255, 255, 255, 255, 255, 255
            , 0, 0, 0, 0, 0, 0, 0, 0], 0); // All the circuits and units.
        let outName = Outbound.createMessage(
            168, [4, 1, pump.id - 1, 0, 0, 0, 0, 0, 0, 0, 0, 0, 0, 0, 0, 0, 0, 0, 0], 0);
        for (let i = 0; i < 8; i++) {
            let circuit = pump.circuits.getItemById(i + 1);
            if (typeof circuit.circuit === 'undefined' || circuit.circuit === 255 || circuit.circuit === 0) {
                outSettings.payload[i + 18] = 255;
                // If this is a VF or VSF then we want to put these units in the minimum flow category.
                switch (pump.type) {
                    case 1: // SS
                    case 2: // DS
                        outName.payload[i * 2 + 3] = 0;
                        outName.payload[i * 2 + 4] = 0;
                        break;
                    case 4: // VSF
                    case 5: // VF
                        outName.payload[i * 2 + 3] = pump.minSpeed - Math.floor(pump.minFlow / 256) * 256;
                        outName.payload[i * 2 + 4] = Math.floor(pump.minFlow / 256);
                        break;
                    default:
                        // VS
                        outName.payload[i * 2 + 3] = pump.minSpeed - Math.floor(pump.minSpeed / 256) * 256;
                        outName.payload[i * 2 + 4] = Math.floor(pump.minSpeed / 256);
                        break;
                }
            }
            else {
                outSettings.payload[i + 18] = circuit.circuit - 1; // Set this to the index not the id.
                outSettings.payload[i + 26] = circuit.units;
                switch (pump.type) {
                    case 1: // SS
                        outName.payload[i * 2 + 3] = 0;
                        outName.payload[i * 2 + 4] = 0;
                        break;
                    case 2: // DS
                        outName.payload[i * 2 + 3] = 1;
                        outName.payload[i * 2 + 4] = 0;
                        break;
                    case 4: // VSF
                    case 5: // VF
                        outName.payload[i * 2 + 3] = circuit.flow - Math.floor(circuit.flow / 256) * 256;
                        outName.payload[i * 2 + 4] = Math.floor(circuit.flow / 256);
                        break;
                    default:
                        // VS
                        outName.payload[i * 2 + 3] = circuit.speed - Math.floor(circuit.speed / 256) * 256;
                        outName.payload[i * 2 + 4] = Math.floor(circuit.speed / 256);
                        break;
                }
            }
        }
        outName.appendPayloadString(pump.name, 16);
        return [outSettings, outName];
    }
    /*     public setPumpCircuit(pump: Pump, pumpCircuitDeltas: any) {
            let { result, reason } = super.setPumpCircuit(pump, pumpCircuitDeltas);
            if (result === 'OK') this.setPump(pump);
            return { result: result, reason: reason };
        }
        public setPump(pump: Pump, obj?: any) {
            super.setPump(pump, obj);
            let msgs: Outbound[] = this.createPumpConfigMessages(pump);
            for (let i = 0; i < msgs.length; i++){
                conn.queueSendMessage(msgs[i]);
            }
        } */
    public async setPumpAsync(data: any): Promise<Pump> {
        try {
            let id = (typeof data.id === 'undefined' || data.id <= 0) ? sys.pumps.getNextEquipmentId(sys.board.equipmentIds.pumps) : parseInt(data.id, 10);
            if (isNaN(id)) return Promise.reject(new Error(`Invalid pump id: ${data.id}`));
            let pump = sys.pumps.getItemById(id, false);
            if (data.master > 0 || pump.master > 0) return await super.setPumpAsync(data);

            //                                        0                    6              10   11  12           15
            //[255, 0, 255][165, 63, 15, 16, 168, 34][4, 0, 0, 3, 0, 96, 194, 1, 122, 13, 15, 130,  1, 196, 9, 128,   2, 255, 5, 0, 251, 128, 255, 255, 255, 255, 0, 0, 0, 0, 0, 0, 0, 0][11, 218]
            //[255, 0, 255][165, 63, 15, 16, 168, 34][4, 0, 0, 3, 0, 96, 194, 1, 122, 13, 15, 130,  1, 196, 9,   1,   2, 255, 5, 0, 251, 128, 255, 255, 255, 255, 0, 0, 0, 0, 0, 0, 0, 0][11, 91]
            //[255, 0, 255][165, 63, 15, 16, 168, 34][4, 0, 0, 3, 0, 96, 194, 1, 122, 13, 15, 130,  1, 196, 9, 128,   2, 255, 5, 0, 251, 128, 255, 255, 255, 255, 0, 0, 0, 0, 0, 0, 0, 0][11, 218]

            //[255, 0, 255][165, 63, 15, 33, 168, 33][4, 0, 0, 3, 0, 96, 194, 1, 122, 13, 15, 130,  1, 196, 9, 640, 255, 255, 5, 0, 251, 128, 255, 255, 255, 255, 0, 0, 0, 0, 0, 0, 0][14, 231]
            //[255, 0, 255][165, 63, 15, 33, 168, 34][4, 0, 0, 3, 0, 96, 194, 1, 122, 13, 15, 130,  1, 196, 9, 300, 255,   3, 5, 0, 251, 128, 255, 255, 255, 255, 0, 0, 0, 0, 0, 0, 0, 0][12, 152]
            if (isNaN(id)) return Promise.reject(new Error(`Invalid pump id: ${data.id}`));
            else if (id >= sys.equipment.maxPumps) return Promise.reject(new Error(`Pump id out of range: ${data.id}`));
            // We now need to get the type for the pump.  If the incoming data doesn't include it then we need to
            // get it from the current pump configuration.
            let ntype = (typeof data.type === 'undefined' || isNaN(parseInt(data.type, 10))) ? pump.type : parseInt(data.type, 10);
            // While we are dealing with adds in the setPumpConfig we are not dealing with deletes so this needs to be a value greater than nopump.  If someone sends
            // us a type that is <= 0 we need to throw an error.  If they dont define it or give us an invalid number we can move on.
            if (isNaN(ntype) || ntype <= 0) return Promise.reject(new Error(`Invalid pump type: ${data.id} - ${data.type}`));
            let type = sys.board.valueMaps.pumpTypes.transform(ntype);
            if (typeof type.name === 'undefined') return Promise.reject(new Error(`Invalid pump type: ${data.id} - ${ntype}`));
            // Build out our messsages. We are merging data together so that the data items from the current config can be overridden.  If they are not
            // supplied then we will use what we already have.  This will make sure the information is valid and any change can be applied without the complete
            // definition of the pump.  This is important since additional attributes may be added in the future and this keeps us current no matter what
            // the endpoint capability is.
            let outc = Outbound.create({ action: 168, payload: [4, 0, id - 1, ntype, 0] });
            outc.appendPayloadByte(parseInt(data.address, 10), id + 95);        // 5
            outc.appendPayloadInt(parseInt(data.minSpeed, 10), pump.minSpeed);  // 6
            outc.appendPayloadInt(parseInt(data.maxSpeed, 10), pump.maxSpeed);  // 8
            outc.appendPayloadByte(parseInt(data.minFlow, 10), pump.minFlow);   // 10
            outc.appendPayloadByte(parseInt(data.maxFlow, 10), pump.maxFlow);   // 11
            outc.appendPayloadByte(parseInt(data.flowStepSize, 10), pump.flowStepSize || 1); // 12
            outc.appendPayloadInt(parseInt(data.primingSpeed, 10), pump.primingSpeed || 2500); // 13
            outc.appendPayloadByte(typeof data.speedStepSize !== 'undefined' ? parseInt(data.speedStepSize, 10) / 10 : pump.speedStepSize / 10, 1); // 15
            outc.appendPayloadByte(parseInt(data.primingTime, 10), pump.primingTime || 0); // 17
            outc.appendPayloadByte(255); //
            outc.appendPayloadBytes(255, 8);    // 18
            outc.appendPayloadBytes(0, 8);      // 26
            let outn = Outbound.create({ action: 168, payload: [4, 1, id - 1] });
            outn.appendPayloadBytes(0, 16);
            outn.appendPayloadString(data.name, 16, pump.name || type.name);
            if (type.name === 'ss') {
                outc.setPayloadByte(5, 0); // Clear the pump address

                // At some point we may add these to the pump model.
                outc.setPayloadInt(6, type.minSpeed, 450);
                outc.setPayloadInt(8, type.maxSpeed, 3450);
                outc.setPayloadByte(10, type.minFlow, 0);
                outc.setPayloadByte(11, type.maxFlow, 130);
                outc.setPayloadByte(12, 1);
                outc.setPayloadInt(13, type.primingSpeed, 2500);
                outc.setPayloadByte(15, 10);
                outc.setPayloadByte(16, 1);
                outc.setPayloadByte(17, 5);
                outc.setPayloadByte(18, data.body, pump.body);
                outc.setPayloadByte(26, 0);
                outn.setPayloadInt(3, 0);
                for (let i = 1; i < 8; i++) {
                    outc.setPayloadByte(i + 18, 255);
                    outc.setPayloadByte(i + 26, 0);
                    outn.setPayloadInt((i * 2) + 3, 1000);
                }
            }
            else {
                // All of these pumps potentially have circuits.
                // Add in all the circuits
                if (data.circuits === 'undefined') {
                    // The endpoint isn't changing the circuits and is just setting the attributes.
                    for (let i = 0; i < 8; i++) {
                        let circ = pump.circuits.getItemByIndex(i, false, { circuit: 255 });
                        circ.id = i + 1;
                        outc.setPayloadByte(i + 18, circ.circuit);
                    }
                }
                else {
                    if (typeof type.maxCircuits !== 'undefined' && type.maxCircuits > 0) {
                        for (let i = 0; i < 8; i++) {
                            let circ = pump.circuits.getItemByIndex(i, false, { circuit: 255 });
                            if (i >= data.circuits.length) {
                                // The incoming data does not include this circuit so we will set it to 255.
                                outc.setPayloadByte(i + 18, 255);
                                if (typeof type.minSpeed !== 'undefined')
                                    outn.setPayloadInt((i * 2) + 3, type.minSpeed);
                                else if (typeof type.minFlow !== 'undefined') {
                                    outn.setPayloadInt((i * 2) + 3, type.minFlow);
                                    outc.setPayloadByte(i + 26, 1);
                                }
                                else
                                    outn.setPayloadInt((i * 2) + 3, 0);
                            }
                            else {
                                let c = data.circuits[i];
                                let speed = parseInt(c.speed, 10);
                                let flow = parseInt(c.flow, 10);
                                let circuit = i < type.maxCircuits ? parseInt(c.circuit, 10) : 256;
                                let units;
                                if (type.name === 'vf') units = sys.board.valueMaps.pumpUnits.getValue('gpm');
                                else if (type.name === 'vs') units = sys.board.valueMaps.pumpUnits.getValue('rpm');
                                else units = sys.board.valueMaps.pumpUnits.encode(c.units);
                                if (isNaN(units)) units = sys.board.valueMaps.pumpUnits.getValue('rpm');
                                outc.setPayloadByte(i + 18, circuit - 1, circ.circuit - 1);
                                if (typeof type.minSpeed !== 'undefined' && (parseInt(c.units, 10) === 0 || isNaN(parseInt(c.units, 10)))) {
                                    outc.setPayloadByte(i + 26, 0); // Set to rpm
                                    outn.setPayloadInt((i * 2) + 3, Math.max(speed, type.minSpeed), circ.speed);
                                }
                                else if (typeof type.minFlow !== 'undefined' && (parseInt(c.units, 10) === 1 || isNaN(parseInt(c.units, 10)))) {
                                    outc.setPayloadByte(i + 26, 1); // Set to gpm
                                    outn.setPayloadInt((i * 2) + 3, Math.max(flow, type.minFlow), circ.flow);
                                }
                            }
                        }
                    }
                }
            }
            // We now have our messages.  Let's send them off and update our values.
            outc.response = IntelliCenterBoard.getAckResponse(168);
            outc.retries = 5;
            await outc.sendAsync();
            // We have been successful so lets set our pump with the new data.
            pump = sys.pumps.getItemById(id, true);
            let spump = state.pumps.getItemById(id, true);
            spump.type = pump.type = ntype;
            if (typeof data.model !== 'undefined') pump.model = data.model;
            if (type.name === 'ss') {
                pump.address = undefined;
                pump.primingTime = 0;
                pump.primingSpeed = type.primingSpeed || 2500;
                pump.minSpeed = type.minSpeed || 450;
                pump.maxSpeed = type.maxSpeed || 3450;
                pump.minFlow = type.minFlow, 0;
                pump.maxFlow = type.maxFlow, 130;
                pump.circuits.clear();
                if (typeof data.body !== 'undefined') pump.body = parseInt(data.body, 10);
            }
            else if (type.name === 'ds') {
                pump.address = undefined;
                pump.primingTime = 0;
                pump.primingSpeed = type.primingSpeed || 2500;
                pump.minSpeed = type.minSpeed || 450;
                pump.maxSpeed = type.maxSpeed || 3450;
                pump.minFlow = type.minFlow, 0;
                pump.maxFlow = type.maxFlow, 130;
                if (typeof data.body !== 'undefined') pump.body = parseInt(data.body, 10);
            }
            else {
                if (typeof data.address !== 'undefined') pump.address = data.address;
                if (typeof data.primingTime !== 'undefined') pump.primingTime = parseInt(data.primingTime, 10);
                if (typeof data.primingSpeed !== 'undefined') pump.primingSpeed = parseInt(data.primingSpeed, 10);
                if (typeof data.minSpeed !== 'undefined') pump.minSpeed = parseInt(data.minSpeed, 10);
                if (typeof data.maxSpeed !== 'undefined') pump.maxSpeed = parseInt(data.maxSpeed, 10);
                if (typeof data.minFlow !== 'undefined') pump.minFlow = parseInt(data.minFlow, 10);
                if (typeof data.maxFlow !== 'undefined') pump.maxFlow = parseInt(data.maxFlow, 10);
                if (typeof data.flowStepSize !== 'undefined') pump.flowStepSize = parseInt(data.flowStepSize, 10);
                if (typeof data.speedStepSize !== 'undefined') pump.speedStepSize = parseInt(data.speedStepSize, 10);
            }
            if (typeof data.circuits !== 'undefined' && type.name !== 'undefined') {
                // Set all the circuits
                let id = 1;
                for (let i = 0; i < 8; i++) {
                    if (i >= data.circuits.length) pump.circuits.removeItemByIndex(i);
                    else {
                        let c = data.circuits[i];
                        let circuitId = parseInt(c.circuit, 10);
                        if (isNaN(circuitId)) pump.circuits.removeItemByIndex(i);
                        else {
                            let circ = pump.circuits.getItemByIndex(i, true);
                            circ.circuit = circuitId;
                            circ.id = id++;
                            if (type.name === 'ds') circ.units = undefined;
                            else {
                                // Need to validate this earlier.
                                let units = c.units !== 'undefined' ? parseInt(c.units, 10) : 0
                                circ.units = units;
                            }
                        }
                    }
                }
            }


            outn.response = IntelliCenterBoard.getAckResponse(168);
            outn.retries = 5;
            await outn.sendAsync();
            // We have been successful so lets set our pump with the new data.
            pump = sys.pumps.getItemById(id, true);
            spump = state.pumps.getItemById(id, true);
            if (typeof data.name !== 'undefined') spump.name = pump.name = data.name;
            spump.type = pump.type = ntype;
            if (type.name !== 'ss') {
                if (typeof data.circuits !== 'undefined') {
                    // Set all the circuits
                    for (let i = 0; i < 8; i++) {
                        if (i >= data.circuits.length) pump.circuits.removeItemByIndex(i);
                        else {
                            let c = data.circuits[i];
                            let circuitId = typeof c.circuit !== 'undefined' ? parseInt(c.circuit, 10) : pump.circuits.getItemById(i, false).circuit;
                            let circ = pump.circuits.getItemByIndex(i, true);
                            circ.circuit = circuitId;
                            circ.units = parseInt(c.units || circ.units, 10);
                            let speed = parseInt(c.speed, 10);
                            let flow = parseInt(c.flow, 10);
                            if (isNaN(speed)) speed = type.minSpeed || 0;
                            if (isNaN(flow)) flow = type.minFlow || 0;
                            //console.log({ flow: flow, speed: speed, type: JSON.stringify(type) });
                            if (circ.units === 1 && typeof type.minFlow !== 'undefined')
                                circ.flow = Math.max(flow, type.minFlow);
                            else if (circ.units === 0 && typeof type.minSpeed !== 'undefined')
                                circ.speed = Math.max(speed, type.minSpeed);
                        }
                    }
                }
            }
            state.emitEquipmentChanges();
            return sys.pumps.getItemById(id);
        }
        catch (err) { return Promise.reject(err); }
    }
    public async deletePumpAsync(data: any): Promise<Pump> {
        let id = parseInt(data.id);
        if (isNaN(id)) return Promise.reject(new Error(`Cannot Delete Pump, Invalid pump id: ${data.id}`));
        // We now need to get the type for the pump.  If the incoming data doesn't include it then we need to
        // get it from the current pump configuration.
        let pump = sys.pumps.getItemById(id, false);
        // Check to see if this happens to be a Nixie Pump.
        if (pump.master === 1) return super.deletePumpAsync(data);

        if (typeof pump.type === 'undefined') return Promise.reject(new InvalidEquipmentIdError(`Pump #${data.id} does not exist in configuration`, data.id, 'Schedule'));
        let outc = Outbound.create({ action: 168, payload: [4, 0, id - 1, 0, 0, id + 95] });
        outc.appendPayloadInt(450);  // 6
        outc.appendPayloadInt(3450);  // 8
        outc.appendPayloadByte(15);   // 10
        outc.appendPayloadByte(130);   // 11
        outc.appendPayloadByte(1); // 12
        outc.appendPayloadInt(1000);  // 13
        outc.appendPayloadInt(10);   // 15
        outc.appendPayloadByte(5);   // 17
        outc.appendPayloadBytes(255, 8);    // 18
        outc.appendPayloadBytes(0, 8);      // 26
        let outn = Outbound.create({ action: 168, payload: [4, 1, id - 1] });
        outn.appendPayloadBytes(0, 16);
        outn.appendPayloadString('Pump -' + (id + 1), 16);
        // We now have our messages.  Let's send them off and update our values.
        try {
            outc.retries = 5;
            outc.response = IntelliCenterBoard.getAckResponse(168);
            await outc.sendAsync();
            let spump = state.pumps.getItemById(id);
            sys.pumps.removeItemById(id);
            state.pumps.removeItemById(id);
            spump.isActive = false;
            spump.emitEquipmentChange();

            outn.response = IntelliCenterBoard.getAckResponse(168);
            outn.retries = 2;
            await outn.sendAsync();
            state.emitEquipmentChanges();
            return pump;
        } catch (err) { return Promise.reject(err); }
    }
}
class IntelliCenterBodyCommands extends BodyCommands {
    private bodyHeatSettings: {
        processing: boolean,
        bytes: number[],
        body1: { heatMode: number, heatSetpoint: number, coolSetpoint: number },
        body2: { heatMode: number, heatSetpoint: number, coolSetpoint: number }
    };
    private async queueBodyHeatSettings(bodyId?: number, byte?: number, data?: any): Promise<Boolean> {
        if (typeof this.bodyHeatSettings === 'undefined') {
            let body1 = sys.bodies.getItemById(1);
            let body2 = sys.bodies.getItemById(2);
            this.bodyHeatSettings = {
                processing: false,
                bytes: [],
                body1: { heatMode: body1.heatMode || 1, heatSetpoint: body1.heatSetpoint || 78, coolSetpoint: body1.coolSetpoint || 100 },
                body2: { heatMode: body2.heatMode || 1, heatSetpoint: body2.heatSetpoint || 78, coolSetpoint: body2.coolSetpoint || 100 }
            }
        }
        let bhs = this.bodyHeatSettings;
        if (typeof data !== 'undefined' && typeof bodyId !== 'undefined' && bodyId > 0) {
            let body = bodyId === 2 ? bhs.body2 : bhs.body1;
            if (!bhs.bytes.includes(byte) && byte) bhs.bytes.push(byte);
            if (typeof data.heatSetpoint !== 'undefined') body.heatSetpoint = data.heatSetpoint;
            if (typeof data.coolSetpoint !== 'undefined') body.coolSetpoint = data.coolSetpoint;
            if (typeof data.heatMode !== 'undefined') body.heatMode = data.heatMode;
        }
        if (!bhs.processing && bhs.bytes.length > 0) {
            bhs.processing = true;
            let byte2 = bhs.bytes.shift();
            let fnToByte = function (num) { return num < 0 ? Math.abs(num) | 0x80 : Math.abs(num) || 0; };
            let payload = [0, 0, byte2, 1,
                fnToByte(sys.equipment.tempSensors.getCalibration('water1')),
                fnToByte(sys.equipment.tempSensors.getCalibration('solar1')),
                fnToByte(sys.equipment.tempSensors.getCalibration('air')),
                fnToByte(sys.equipment.tempSensors.getCalibration('water2')),
                fnToByte(sys.equipment.tempSensors.getCalibration('solar2')),
                fnToByte(sys.equipment.tempSensors.getCalibration('water3')),
                fnToByte(sys.equipment.tempSensors.getCalibration('solar3')),
                fnToByte(sys.equipment.tempSensors.getCalibration('water4')),
                fnToByte(sys.equipment.tempSensors.getCalibration('solar4')),
                0,
                0x10 | (sys.general.options.clockMode === 24 ? 0x40 : 0x00) | (sys.general.options.adjustDST ? 0x80 : 0x00) | (sys.general.options.clockSource === 'internet' ? 0x20 : 0x00),
                89, 27, 110, 3, 0, 0,
                bhs.body1.heatSetpoint, bhs.body1.coolSetpoint, bhs.body2.heatSetpoint, bhs.body2.coolSetpoint, bhs.body1.heatMode, bhs.body2.heatMode, 0, 0, 15,
                sys.general.options.pumpDelay ? 1 : 0, sys.general.options.cooldownDelay ? 1 : 0, 0, 100, 0, 0, 0, 0, sys.general.options.manualPriority ? 1 : 0, sys.general.options.manualHeat ? 1 : 0, 0
            ];

            let out = Outbound.create({
                action: 168,
                payload: payload,
                retries: 2,
                response: IntelliCenterBoard.getAckResponse(168)
            });
            await out.sendAsync();
            let body1 = sys.bodies.getItemById(1);
            let sbody1 = state.temps.bodies.getItemById(1);
            body1.heatMode = sbody1.heatMode = bhs.body1.heatMode;
            body1.heatSetpoint = sbody1.heatSetpoint = bhs.body1.heatSetpoint;
            body1.coolSetpoint = sbody1.coolSetpoint = bhs.body1.coolSetpoint;
            if (sys.equipment.dual || sys.equipment.shared) {
                let body2 = sys.bodies.getItemById(2);
                let sbody2 = state.temps.bodies.getItemById(2);
                body2.heatMode = sbody2.heatMode = bhs.body2.heatMode;
                body2.heatSetpoint = sbody2.heatSetpoint = bhs.body2.heatSetpoint;
                body2.coolSetpoint = sbody2.coolSetpoint = bhs.body2.coolSetpoint;
            }
            state.emitEquipmentChanges();
            return true;
        }
        else {
            // Try every second to re-try if we have a bunch at once.
            if (bhs.bytes.length > 0) {
                setTimeout(async () => {
                    try {
                        await this.queueBodyHeatSettings();
                    } catch (err) { logger.error(`Error sending queued body setpoint message: ${err.message}`); }
                }, 3000);
            }
            else bhs.processing = false;
            return true;
        }
    }
    public async setBodyAsync(obj: any): Promise<Body> {
        let byte = 0;
        let id = parseInt(obj.id, 10);
        if (isNaN(id)) return Promise.reject(new InvalidEquipmentIdError('Body Id is not defined', obj.id, 'Body'));
        let body = sys.bodies.getItemById(id, false);
        switch (body.id) {
            case 1:
                byte = 0;
                break;
            case 2:
                byte = 2;
                break;
            case 3:
                byte = 1;
                break;
            case 4:
                byte = 3;
                break;
        }
        try {
            if (typeof obj.name === 'string' && obj.name !== body.name) {
                let out = Outbound.create({
                    action: 168,
                    payload: [13, 0, byte],
                    retries: 5,
                    response: IntelliCenterBoard.getAckResponse(168)
                });

                out.appendPayloadString(obj.name, 16);
                await out.sendAsync();
                body.name = obj.name;
            }
            if (typeof obj.capacity !== 'undefined') {
                let cap = parseInt(obj.capacity, 10);
                if (cap !== body.capacity) {
                    let out = Outbound.create({
                        action: 168,
                        retries: 2,
                        response: IntelliCenterBoard.getAckResponse(168),
                        payload: [13, 0, byte + 4, Math.floor(cap / 1000)]
                    });
                    await out.sendAsync();
                    body.capacity = cap;
                }
            }
            if (typeof obj.manualHeat !== 'undefined') {
                let manHeat = utils.makeBool(obj.manualHeat);
                if (manHeat !== body.manualHeat) {
                    let out = Outbound.create({
                        action: 168,
                        payload: [13, 0, byte + 8, manHeat ? 1 : 0]
                    });
                    await out.sendAsync();
                    body.manualHeat = manHeat;
                }
            }
            if (typeof obj.showInDashboard !== 'undefined') {
                let sbody = state.temps.bodies.getItemById(id, false);
                body.showInDashboard = sbody.showInDashboard = utils.makeBool(obj.showInDashboard);
            }
            return body;
        }

        catch (err) { return Promise.reject(err); }
    }
    public async setHeatModeAsync(body: Body, mode: number): Promise<BodyTempState> {
        let modes = sys.board.bodies.getHeatModes(body.id);
        if (typeof modes.find(elem => elem.val === mode) === 'undefined') return Promise.reject(new InvalidEquipmentDataError(`Cannot set heat mode to ${mode} since this is not a valid mode for the ${body.name}`, 'Body', mode));
        await this.queueBodyHeatSettings(body.id, body.id === 2 ? 23 : 22, { heatMode: mode });
        return state.temps.bodies.getItemById(body.id);
        /*
    
        let byte2 = 22;
        let body1 = sys.bodies.getItemById(1);
        let body2 = sys.bodies.getItemById(2);
    
        let heat1 = body1.heatSetpoint || 78;
        let cool1 = body1.coolSetpoint || 100;
        let heat2 = body2.heatSetpoint || 78;
        let cool2 = body2.coolSetpoint || 103;
    
        let mode1 = body1.heatMode || 1;
        let mode2 = body2.heatMode || 1;
        let bitopts = 0;
        if (sys.general.options.clockSource) bitopts += 32;
        if (sys.general.options.clockMode === 24) bitopts += 64;
        if (sys.general.options.adjustDST) bitopts += 128;
    
        switch (body.id) {
            case 1:
                byte2 = 22;
                mode1 = mode;
                break;
            case 2:
                byte2 = 23;
                mode2 = mode;
                break;
        }
        return new Promise<BodyTempState>((resolve, reject) => {
            let out = Outbound.create({
                action: 168,
                payload: [0, 0, byte2, 1, 0, 0, 129, 0, 0, 0, 0, 0, 0, 0, bitopts, 89, 27, 110, 3, 0, 0,
                    heat1, cool1, heat2, cool2, mode1, mode2, 0, 0, 15,
                    sys.general.options.pumpDelay ? 1 : 0, sys.general.options.cooldownDelay ? 1 : 0, 0, 100, 0, 0, 0, 0, sys.general.options.manualPriority ? 1 : 0, sys.general.options.manualHeat ? 1 : 0, 0],
                retries: 5,
                response: IntelliCenterBoard.getAckResponse(168),
                onComplete: (err, msg) => {
                    if (err) reject(err);
                    else {
                        body.heatMode = mode;
                        let bstate = state.temps.bodies.getItemById(body.id);
                        bstate.heatMode = mode;
                        state.emitEquipmentChanges();
                        resolve(bstate);
                    }
                }
            })
            await out.sendAsync();
        });
        */
    }
    public async setHeatSetpointAsync(body: Body, setPoint: number): Promise<BodyTempState> {
        if (typeof setPoint === 'undefined') return Promise.reject(new InvalidEquipmentDataError(`Cannot set heat setpoint to undefined for the ${body.name}`, 'Body', setPoint));
        else if (setPoint < 0 || setPoint > 110) return Promise.reject(new InvalidEquipmentDataError(`Cannot set heat setpoint to ${setPoint} for the ${body.name}`, 'Body', setPoint));
        await this.queueBodyHeatSettings(body.id, body.id === 2 ? 20 : 18, { heatSetpoint: setPoint });
        return state.temps.bodies.getItemById(body.id);
        /*
        let byte2 = 18;
        let body1 = sys.bodies.getItemById(1);
        let body2 = sys.bodies.getItemById(2);

        let heat1 = body1.heatSetpoint || 78;
        let cool1 = body1.coolSetpoint || 100;
        let heat2 = body2.heatSetpoint || 78;
        let cool2 = body2.coolSetpoint || 103;
        switch (body.id) {
            case 1:
                byte2 = 18;
                heat1 = setPoint;
                break;
            case 2:
                byte2 = 20;
                heat2 = setPoint;
                break;
        }
        let bitopts = 0;
        if (sys.general.options.clockSource) bitopts += 32;
        if (sys.general.options.clockMode === 24) bitopts += 64;
        if (sys.general.options.adjustDST) bitopts += 128;
        //                                                             6                             15       17 18        21   22       24 25 
        //[255, 0, 255][165, 63, 15, 16, 168, 41][0, 0, 18, 1, 0, 0, 129, 0, 0, 0, 0, 0, 0, 0, 176,  89, 27, 110, 3, 0, 0, 89, 100, 98, 100, 0, 0, 0, 0, 15, 0, 0, 0, 0, 100, 0, 0, 0, 0, 0, 0][5, 243]
        //[255, 0, 255][165, 63, 15, 16, 168, 41][0, 0, 18, 1, 0, 0,   0, 0, 0, 0, 0, 0, 0, 0, 176, 235, 27, 167, 1, 0, 0, 89,  81, 98, 103, 5, 0, 0, 0, 15, 0, 0, 0, 0, 100, 0, 0, 0, 0, 0, 0][6, 48]
        let out = Outbound.create({
            action: 168,
            response: IntelliCenterBoard.getAckResponse(168),
            retries: 5,
            payload: [0, 0, byte2, 1, 0, 0, 129, 0, 0, 0, 0, 0, 0, 0, bitopts, 89, 27, 110, 3, 0, 0,
                heat1, cool1, heat2, cool2, body1.heatMode || 1, body2.heatMode || 1, 0, 0, 15,
                sys.general.options.pumpDelay ? 1 : 0, sys.general.options.cooldownDelay ? 1 : 0, 0, 100, 0, 0, 0, 0, sys.general.options.manualPriority ? 1 : 0, sys.general.options.manualHeat ? 1 : 0, 0]
        });
        return new Promise<BodyTempState>((resolve, reject) => {
            out.onComplete = (err, msg) => {
                if (err) reject(err);
                else {
                    let bstate = state.temps.bodies.getItemById(body.id);
                    body.heatSetpoint = bstate.heatSetpoint = setPoint;
                    resolve(bstate);
                }
            };
            await out.sendAsync();
        });
        */
    }
    public async setCoolSetpointAsync(body: Body, setPoint: number): Promise<BodyTempState> {
        if (typeof setPoint === 'undefined') return Promise.reject(new InvalidEquipmentDataError(`Cannot set cooling setpoint to undefined for the ${body.name}`, 'Body', setPoint));
        else if (setPoint < 0 || setPoint > 110) return Promise.reject(new InvalidEquipmentDataError(`Cannot set cooling setpoint to ${setPoint} for the ${body.name}`, 'Body', setPoint));
        await this.queueBodyHeatSettings(body.id, body.id === 2 ? 21 : 19, { coolSetpoint: setPoint });
        return state.temps.bodies.getItemById(body.id);
        /*
        let byte2 = 19;
        let body1 = sys.bodies.getItemById(1);
        let body2 = sys.bodies.getItemById(2);

        let heat1 = body1.heatSetpoint || 78;
        let cool1 = body1.coolSetpoint || 100;
        let heat2 = body2.heatSetpoint || 78;
        let cool2 = body2.coolSetpoint || 103;
        switch (body.id) {
            case 1:
                byte2 = 19;
                cool1 = setPoint;
                break;
            case 2:
                byte2 = 21;
                cool2 = setPoint;
                break;
        }
        let bitopts = 0;
        if (sys.general.options.clockSource) bitopts += 32;
        if (sys.general.options.clockMode === 24) bitopts += 64;
        if (sys.general.options.adjustDST) bitopts += 128;
        //                                                             6                             15       17 18        21   22       24 25 
        //[255, 0, 255][165, 63, 15, 16, 168, 41][0, 0, 18, 1, 0, 0, 129, 0, 0, 0, 0, 0, 0, 0, 176,  89, 27, 110, 3, 0, 0, 89, 100, 98, 100, 0, 0, 0, 0, 15, 0, 0, 0, 0, 100, 0, 0, 0, 0, 0, 0][5, 243]
        //[255, 0, 255][165, 63, 15, 16, 168, 41][0, 0, 18, 1, 0, 0,   0, 0, 0, 0, 0, 0, 0, 0, 176, 235, 27, 167, 1, 0, 0, 89,  81, 98, 103, 5, 0, 0, 0, 15, 0, 0, 0, 0, 100, 0, 0, 0, 0, 0, 0][6, 48]
        let out = Outbound.create({
            action: 168,
            response: IntelliCenterBoard.getAckResponse(168),
            retries: 5,
            payload: [0, 0, byte2, 1, 0, 0, 129, 0, 0, 0, 0, 0, 0, 0, bitopts, 89, 27, 110, 3, 0, 0,
                heat1, cool1, heat2, cool2, body1.heatMode || 1, body2.heatMode || 1, 0, 0, 15,
                sys.general.options.pumpDelay ? 1 : 0, sys.general.options.cooldownDelay ? 1 : 0, 0, 100, 0, 0, 0, 0, sys.general.options.manualPriority ? 1 : 0, sys.general.options.manualHeat ? 1 : 0, 0]
        });
        return new Promise<BodyTempState>((resolve, reject) => {
            out.onComplete = (err, msg) => {
                if (err) reject(err);
                else {
                    let bstate = state.temps.bodies.getItemById(body.id);
                    body.coolSetpoint = bstate.coolSetpoint = setPoint;
                    resolve(bstate);
                }
            };
            await out.sendAsync();
        });
        */
    }
}
class IntelliCenterScheduleCommands extends ScheduleCommands {
    public async setScheduleAsync(data: any): Promise<Schedule> {
        if (typeof data.id !== 'undefined') {
            let id = typeof data.id === 'undefined' ? -1 : parseInt(data.id, 10);
            if (id <= 0) id = sys.schedules.getNextEquipmentId(new EquipmentIdRange(1, sys.equipment.maxSchedules));
            if (isNaN(id)) return Promise.reject(new InvalidEquipmentIdError(`Invalid schedule id: ${data.id}`, data.id, 'Schedule'));
            let sched = sys.schedules.getItemById(id, data.id <= 0);
            let ssched = state.schedules.getItemById(id, data.id <= 0);
            let schedType = typeof data.scheduleType !== 'undefined' ? data.scheduleType : sched.scheduleType;
            if (typeof schedType === 'undefined') schedType = 0; // Repeats

            let startTimeType = typeof data.startTimeType !== 'undefined' ? data.startTimeType : sched.startTimeType;
            let endTimeType = typeof data.endTimeType !== 'undefined' ? data.endTimeType : sched.endTimeType;
            let startDate = typeof data.startDate !== 'undefined' ? data.startDate : sched.startDate;
            if (typeof startDate.getMonth !== 'function') startDate = new Date(startDate);
            let heatSource = typeof data.heatSource !== 'undefined' && data.heatSource !== null ? data.heatSource : sched.heatSource || 0;
            let heatSetpoint = typeof data.heatSetpoint !== 'undefined' ? data.heatSetpoint : sched.heatSetpoint;
            let coolSetpoint = typeof data.coolSetpoint !== 'undefined' ? data.coolSetpoint : sched.coolSetpoint || 100;
            let circuit = typeof data.circuit !== 'undefined' ? data.circuit : sched.circuit;
            let startTime = typeof data.startTime !== 'undefined' ? data.startTime : sched.startTime;
            let endTime = typeof data.endTime !== 'undefined' ? data.endTime : sched.endTime;
            let schedDays = sys.board.schedules.transformDays(typeof data.scheduleDays !== 'undefined' ? data.scheduleDays : sched.scheduleDays);
            let display = typeof data.display !== 'undefined' ? data.display : sched.display || 0;

            // Ensure all the defaults.
            if (isNaN(startDate.getTime())) startDate = new Date();
            if (typeof startTime === 'undefined') startTime = 480; // 8am
            if (typeof endTime === 'undefined') endTime = 1020; // 5pm
            if (typeof startTimeType === 'undefined') startTimeType = 0; // Manual
            if (typeof endTimeType === 'undefined') endTimeType = 0; // Manual

            // At this point we should have all the data.  Validate it.
            if (!sys.board.valueMaps.scheduleTypes.valExists(schedType)) return Promise.reject(new InvalidEquipmentDataError(`Invalid schedule type; ${schedType}`, 'Schedule', schedType));
            if (!sys.board.valueMaps.scheduleTimeTypes.valExists(startTimeType)) return Promise.reject(new InvalidEquipmentDataError(`Invalid start time type; ${startTimeType}`, 'Schedule', startTimeType));
            if (!sys.board.valueMaps.scheduleTimeTypes.valExists(endTimeType)) return Promise.reject(new InvalidEquipmentDataError(`Invalid end time type; ${endTimeType}`, 'Schedule', endTimeType));
            if (!sys.board.valueMaps.heatSources.valExists(heatSource)) return Promise.reject(new InvalidEquipmentDataError(`Invalid heat source: ${heatSource}`, 'Schedule', heatSource));
            // RKS: During the transition to 1.047 they invalidated the 32 heat source and 0 was turned into no change.  This is no longer needed
            // as we now have the correct mapping.
            //if (sys.equipment.controllerFirmware === '1.047') {
            //    if (heatSource === 32 || heatSource === 0) heatSource = 1;
            //}
            if (heatSetpoint < 0 || heatSetpoint > 104) return Promise.reject(new InvalidEquipmentDataError(`Invalid heat setpoint: ${heatSetpoint}`, 'Schedule', heatSetpoint));
            if (sys.board.circuits.getCircuitReferences(true, true, false, true).find(elem => elem.id === circuit) === undefined)
                return Promise.reject(new InvalidEquipmentDataError(`Invalid circuit reference: ${circuit}`, 'Schedule', circuit));
            // RKS: 06-28-20 -- Turns out a schedule without any days that it is to run is perfectly valid.  The expectation is that it will never run.
            //if (schedType === 128 && schedDays === 0) return Promise.reject(new InvalidEquipmentDataError(`Invalid schedule days: ${schedDays}. You must supply days that the schedule is to run.`, 'Schedule', schedDays));

            // If we make it here we can make it anywhere.
            let runOnce = schedType !== 128 ? 129 : 128;
            if (startTimeType !== 0) runOnce |= (1 << (startTimeType + 1));
            if (endTimeType !== 0) runOnce |= (1 << (endTimeType + 3));
            // This was always the cooling setpoint for ultratemp.
            //let flags = (circuit === 1 || circuit === 6) ? 81 : 100;
            let out = Outbound.createMessage(168, [
                3
                , 0
                , id - 1 // IntelliCenter schedules start at 0.
                , startTime - Math.floor(startTime / 256) * 256
                , Math.floor(startTime / 256)
                , endTime - Math.floor(endTime / 256) * 256
                , Math.floor(endTime / 256)
                , circuit - 1
                , runOnce
                , schedDays
                , startDate.getMonth() + 1
                , startDate.getDate()
                , startDate.getFullYear() - 2000
                , heatSource
                , heatSetpoint
                , coolSetpoint
            ],
                0
            );

            out.response = IntelliCenterBoard.getAckResponse(168);
            out.retries = 5;

            await out.sendAsync(); // Send it off in a letter to yourself.
            sched = sys.schedules.getItemById(id, true);
            ssched = state.schedules.getItemById(id, true);
            sched.circuit = ssched.circuit = circuit;
            sched.scheduleDays = ssched.scheduleDays = schedDays;
            sched.scheduleType = ssched.scheduleType = schedType;
            sched.heatSetpoint = ssched.heatSetpoint = heatSetpoint;
            sched.coolSetpoint = ssched.coolSetpoint = coolSetpoint;
            sched.heatSource = ssched.heatSource = heatSource;
            sched.startTime = ssched.startTime = startTime;
            sched.endTime = ssched.endTime = endTime;
            sched.startTimeType = ssched.startTimeType = startTimeType;
            sched.endTimeType = ssched.endTimeType = endTimeType;
            sched.startDate = ssched.startDate = startDate;
            sched.startMonth = startDate.getMonth() + 1;
            sched.startYear = startDate.getFullYear();
            sched.startDay = startDate.getDate();
            ssched.startDate = startDate;
            ssched.isActive = sched.isActive = true;
            ssched.display = sched.display = display;
            ssched.emitEquipmentChange();
            return sched;
        }
        else
            return Promise.reject(new InvalidEquipmentIdError('No schedule information provided', undefined, 'Schedule'));
    }
    public async deleteScheduleAsync(data: any): Promise<Schedule> {
        if (typeof data.id !== 'undefined') {
            let id = typeof data.id === 'undefined' ? -1 : parseInt(data.id, 10);
            if (isNaN(id) || id < 0) return Promise.reject(new InvalidEquipmentIdError(`Invalid schedule id: ${data.id}`, data.id, 'Schedule'));
            let sched = sys.schedules.getItemById(id);
            let ssched = state.schedules.getItemById(id);
            let startDate = sched.startDate;
            if (typeof startDate === 'undefined' || isNaN(startDate.getTime())) startDate = new Date();
            let out = Outbound.create({
                action: 168,
                payload: [
                    3
                    , 0
                    , id - 1 // IntelliCenter schedules start at 0.
                    , 0
                    , 0
                    , 0
                    , 0
                    , 255
                    , 0
                    , 0
                    , startDate.getMonth() + 1
                    , startDate.getDay() || 0
                    , startDate.getFullYear() - 2000
                    , 0 // This changed to 0 to mean no change in 1.047
                    , 78
                    , 100
                ],
                retries: 5,
                response: IntelliCenterBoard.getAckResponse(168)
            });

            await out.sendAsync();
            sys.schedules.removeItemById(id);
            state.schedules.removeItemById(id);
            ssched.emitEquipmentChange();
            ssched.isActive = sched.isActive = false;
            return sched;

        }
        else
            return Promise.reject(new InvalidEquipmentIdError('No schedule information provided', undefined, 'Schedule'));
    }
    // RKS: 06-24-20 - Need to talk to Russ.  This needs to go away and reconstituted in the async.
    public setSchedule(sched: Schedule, obj: any) { }
}
class IntelliCenterHeaterCommands extends HeaterCommands {
    private createHeaterConfigMessage(heater: Heater): Outbound {
        let out = Outbound.createMessage(
            168, [10, 0, heater.id, heater.type, heater.body, heater.differentialTemp, heater.startTempDelta, heater.stopTempDelta, heater.coolingEnabled ? 1 : 0,
            heater.cooldownDelay || 6, heater.address,
            //, 0, 0, 0, 0, 0, 0, 0, 0, 0, 0, 0, 0, 0, 0, 0, 0 // Name
            heater.efficiencyMode, heater.maxBoostTemp, heater.economyTime], 0);
        out.insertPayloadString(11, heater.name, 16);
        return out;
    }
    public async setHeater(heater: Heater, obj?: any) {
        super.setHeater(heater, obj);
        let out = this.createHeaterConfigMessage(heater);
        await out.sendAsync();
    }
    public async setHeaterAsync(obj: any): Promise<Heater> {
        if (obj.master === 1 || parseInt(obj.id, 10) > 255) return super.setHeaterAsync(obj);
        let id = typeof obj.id === 'undefined' ? -1 : parseInt(obj.id, 10);
        if (isNaN(id)) return Promise.reject(new InvalidEquipmentIdError('Heater Id is not valid.', obj.id, 'Heater'));
        let heater: Heater;
        if (id <= 0) {
            // We are adding a heater.  In this case we need to find the first id slot that is empty.
            id = sys.heaters.getNextEquipmentId(new EquipmentIdRange(1, 16));
        }
        heater = sys.heaters.getItemById(id, false);
        let type = 0;
        if (typeof obj.type === 'undefined' && (heater.type === 0 || typeof heater.type === 'undefined')) return Promise.reject(new InvalidEquipmentDataError(`Heater type was not specified for new heater`, 'Heater', obj.type));
        else {
            // We only get here if the type was not previously defined.
            if (typeof obj.type === 'string' && isNaN(parseInt(obj.type, 10)))
                type = sys.board.valueMaps.heaterTypes.getValue(obj.type);
            else
                type = parseInt(obj.type, 10);
            if (!sys.board.valueMaps.heaterTypes.valExists(type)) return Promise.reject(new InvalidEquipmentDataError(`Heater type was not specified for new heater`, 'Heater', obj.type));
            heater.type = type;
        }
        let htype = sys.board.valueMaps.heaterTypes.transform(type);
        let address = heater.address || 112;
        if (htype.hasAddress) {
            if (typeof obj.address !== 'undefined') {
                address = parseInt(obj.address, 10);
                if (isNaN(address) || address < 112 || address > 128) return Promise.reject(new InvalidEquipmentDataError(`Invalid Heater address was specified`, 'Heater', obj.address));
            }
        }
        let differentialTemp = heater.differentialTemp || 6;
        if (typeof obj.differentialTemp !== 'undefined') {
            differentialTemp = parseInt(obj.differentialTemp, 10);
            if (isNaN(differentialTemp) || differentialTemp < 0) return Promise.reject(new InvalidEquipmentDataError(`Invalid Differential Temp was specified`, 'Heater', obj.differentialTemp));
        }
        let efficiencyMode = heater.efficiencyMode || 0;
        if (typeof obj.efficiencyMode !== 'undefined') {
            efficiencyMode = parseInt(obj.efficiencyMode, 10);
            if (isNaN(efficiencyMode) || efficiencyMode < 0) return Promise.reject(new InvalidEquipmentDataError(`Invalid Efficiency Mode was specified`, 'Heater', obj.efficiencyMode));
        }
        let maxBoostTemp = heater.maxBoostTemp || 0;
        if (typeof obj.maxBoostTemp !== 'undefined') {
            maxBoostTemp = parseInt(obj.maxBoostTemp, 10);
            if (isNaN(maxBoostTemp) || maxBoostTemp < 0) return Promise.reject(new InvalidEquipmentDataError(`Invalid Max Boost Temp was specified`, 'Heater', obj.maxBoostTemp));
        }
        let startTempDelta = heater.startTempDelta || 5;
        if (typeof obj.startTempDelta !== 'undefined') {
            startTempDelta = parseInt(obj.startTempDelta, 10);
            if (isNaN(startTempDelta) || startTempDelta < 0) return Promise.reject(new InvalidEquipmentDataError(`Invalid Start Temp Delta was specified`, 'Heater', obj.startTempDelta));
        }
        let stopTempDelta = heater.stopTempDelta || 3;
        if (typeof obj.stopTempDelta !== 'undefined') {
            stopTempDelta = parseInt(obj.stopTempDelta, 10);
            if (isNaN(stopTempDelta) || stopTempDelta < 0) return Promise.reject(new InvalidEquipmentDataError(`Invalid Stop Temp Delta was specified`, 'Heater', obj.stopTempDelta));
        }
        let economyTime = heater.economyTime || 1;
        if (typeof obj.economyTime !== 'undefined') {
            economyTime = parseInt(obj.economyTime, 10);
            if (isNaN(economyTime) || economyTime < 0) return Promise.reject(new InvalidEquipmentDataError(`Invalid Economy Time was specified`, 'Heater', obj.economyTime));
        }
        let body = heater.body || 0;
        if (typeof obj.body !== 'undefined') {
            body = parseInt(obj.body, 10);
            if (isNaN(obj.body) && typeof obj.body === 'string') body = sys.board.valueMaps.bodies.getValue(obj.body);
            if (typeof body === 'undefined' || isNaN(body)) return Promise.reject(new InvalidEquipmentDataError(`Invalid Body was specified`, 'Heater', obj.body));
        }
        if (htype.hasAddress) {
            if (isNaN(address) || address < 112 || address > 128) return Promise.reject(new InvalidEquipmentDataError(`Invalid Heater address was specified`, 'Heater', obj.address));
            for (let i = 0; i < sys.heaters.length; i++) {
                let h = sys.heaters.getItemByIndex(i);
                if (h.id === id) continue;
                let t = sys.board.valueMaps.heaterTypes.transform(h.type);
                if (!t.hasAddress) continue;
                if (h.address === address) return Promise.reject(new InvalidEquipmentDataError(`Heater id# ${h.id} ${t.desc} is already communicating on this address.`, 'Heater', obj.address));
            }
        }
        let cooldownDelay = heater.cooldownDelay || 5;
        if (typeof obj.cooldownDelay !== 'undefined') {
            cooldownDelay = parseInt(obj.cooldownDelay, 10);
            if (isNaN(cooldownDelay) || cooldownDelay < 0 || cooldownDelay > 20) return Promise.reject(new InvalidEquipmentDataError(`Invalid cooldown delay was specified`, 'Heater', obj.cooldownDelay));
        }

        let out = Outbound.create({
            action: 168,
            payload: [10, 0, heater.id - 1,
                type,
                body,
                cooldownDelay,
                startTempDelta,
                stopTempDelta,
                (typeof obj.coolingEnabled !== 'undefined' ? utils.makeBool(obj.coolingEnabled) : utils.makeBool(heater.coolingEnabled)) ? 1 : 0,
                differentialTemp,
                address
            ],
            retries: 5,
            response: IntelliCenterBoard.getAckResponse(168)
        });
        out.appendPayloadString(obj.name || heater.name, 16);
        out.appendPayloadByte(efficiencyMode);
        out.appendPayloadByte(maxBoostTemp);
        out.appendPayloadByte(economyTime);

        await out.sendAsync();
        heater = sys.heaters.getItemById(heater.id, true);
        let hstate = state.heaters.getItemById(heater.id, true);
        hstate.type = heater.type = type;
        heater.body = body;
        heater.address = address;
        hstate.name = heater.name = obj.name || heater.name;
        heater.coolingEnabled = typeof obj.coolingEnabled !== 'undefined' ? utils.makeBool(obj.coolingEnabled) : utils.makeBool(heater.coolingEnabled);
        heater.differentialTemp = differentialTemp;
        heater.economyTime = economyTime;
        heater.startTempDelta = startTempDelta;
        heater.stopTempDelta = stopTempDelta;
        heater.cooldownDelay = cooldownDelay;
        sys.board.heaters.updateHeaterServices();
        sys.board.heaters.syncHeaterStates();
        return heater;
    }
    public async deleteHeaterAsync(obj): Promise<Heater> {
        if (obj.master === 1 || parseInt(obj.id, 10) > 255) return await super.deleteHeaterAsync(obj);
        let id = parseInt(obj.id, 10);
        if (isNaN(id)) return Promise.reject(new InvalidEquipmentIdError('Cannot delete.  Heater Id is not valid.', obj.id, 'Heater'));
        let heater = sys.heaters.getItemById(id);
        let out = Outbound.create({
            action: 168,
            payload: [10, 0, heater.id - 1,
                0,
                1,
                5,
                5,
                3,
                0,
                6,
                112
            ],
            retries: 5,
            response: IntelliCenterBoard.getAckResponse(168)
        });
        out.appendPayloadString('', 16);
        out.appendPayloadByte(3);
        out.appendPayloadByte(5);
        out.appendPayloadByte(1);
        await out.sendAsync();
        heater.isActive = false;
        sys.heaters.removeItemById(id);
        state.heaters.removeItemById(id);
        return heater;
    }
    public updateHeaterServices() {
        let htypes = sys.board.heaters.getInstalledHeaterTypes();
        let solarInstalled = htypes.solar > 0;
        let heatPumpInstalled = htypes.heatpump > 0;
        let gasHeaterInstalled = htypes.gas > 0;
        let ultratempInstalled = htypes.ultratemp > 0;
        let mastertempInstalled = htypes.mastertemp > 0;


        // RKS: 09-26-20 This is a hack to maintain backward compatability with fw versions 1.04 and below.  Ultratemp is not
        // supported on 1.04 and below.
        if (parseFloat(sys.equipment.controllerFirmware) > 1.04) {
            // The heat mode options are
            // 1 = Off
            // 2 = Gas Heater
            // 3 = Solar Heater
            // 4 = Solar Preferred
            // 5 = UltraTemp Only
            // 6 = UltraTemp Preferred????  This might be 22
            // 7 = Hybrid Gas Only
            // 8 = Hybrid Heatpump Only
            // 9 = Hybrid - Hybrid Mode
            // 10 = Hybrid - Dual Heat
            // 9 = Heat Pump
            // 25 = Heat Pump Preferred
            // ?? = Hybrid


            // The heat source options are
            // 0 = No Change
            // 1 = Off
            // 2 = Gas Heater
            // 3 = Solar Heater
            // 4 = Solar Preferred
            // 5 = Heat Pump
            if (sys.heaters.length > 0) sys.board.valueMaps.heatSources = new byteValueMap([[1, { name: 'off', desc: 'Off' }]]);
            sys.board.valueMaps.heatModes = new byteValueMap([[1, { name: 'off', desc: 'Off' }]]);
            if (htypes.hybrid > 0) {
                sys.board.valueMaps.heatModes.merge([
                    [7, { name: 'hybheat', desc: 'Gas Only' }],
                    [8, { name: 'hybheatpump', desc: 'Heat Pump Only' }],
                    [9, { name: 'hybhybrid', desc: 'Hybrid' }],
                    [10, { name: 'hybdual', desc: 'Dual Heat' }]
                ]);
                sys.board.valueMaps.heatSources.merge([
                    [7, { name: 'hybheat', desc: 'Gas Only' }],
                    [8, { name: 'hybheatpump', desc: 'Heat Pump Only' }],
                    [9, { name: 'hybhybrid', desc: 'Hybrid' }],
                    [10, { name: 'hybdual', desc: 'Dual Heat' }]
                ]);
            }
            if (gasHeaterInstalled) sys.board.valueMaps.heatSources.merge([[2, { name: 'heater', desc: 'Heater' }]]);
            if (mastertempInstalled) sys.board.valueMaps.heatSources.merge([[11, { name: 'mtheater', desc: 'MasterTemp' }]]);
            if (solarInstalled && (gasHeaterInstalled || heatPumpInstalled)) sys.board.valueMaps.heatSources.merge([[3, { name: 'solar', desc: 'Solar Only', hasCoolSetpoint: htypes.hasCoolSetpoint }], [4, { name: 'solarpref', desc: 'Solar Preferred', hasCoolSetpoint: htypes.hasCoolSetpoint }]]);
            else if (solarInstalled) sys.board.valueMaps.heatSources.merge([[3, { name: 'solar', desc: 'Solar', hasCoolsetpoint: htypes.hasCoolSetpoint }]]);
            if (heatPumpInstalled && (gasHeaterInstalled || solarInstalled)) sys.board.valueMaps.heatSources.merge([[9, { name: 'heatpump', desc: 'Heatpump Only' }], [25, { name: 'heatpumppref', desc: 'Heat Pump Pref' }]]);
            else if (heatPumpInstalled) sys.board.valueMaps.heatSources.merge([[9, { name: 'heatpump', desc: 'Heat Pump' }]]);
            if (ultratempInstalled && (gasHeaterInstalled || heatPumpInstalled)) sys.board.valueMaps.heatSources.merge([[5, { name: 'ultratemp', desc: 'UltraTemp Only', hasCoolSetpoint: htypes.hasCoolSetpoint }], [6, { name: 'ultratemppref', desc: 'UltraTemp Pref', hasCoolSetpoint: htypes.hasCoolSetpoint }]]);
            else if (ultratempInstalled) sys.board.valueMaps.heatSources.merge([[5, { name: 'ultratemp', desc: 'UltraTemp', hasCoolSetpoint: htypes.hasCoolSetpoint }]]);
            sys.board.valueMaps.heatSources.merge([[0, { name: 'nochange', desc: 'No Change' }]]);

            if (gasHeaterInstalled) sys.board.valueMaps.heatModes.merge([[2, { name: 'heater', desc: 'Heater' }]]);
            if (mastertempInstalled) sys.board.valueMaps.heatModes.merge([[11, { name: 'mtheater', desc: 'MasterTemp' }]]);
            if (solarInstalled && (gasHeaterInstalled || heatPumpInstalled || mastertempInstalled)) sys.board.valueMaps.heatModes.merge([[3, { name: 'solar', desc: 'Solar Only' }], [4, { name: 'solarpref', desc: 'Solar Preferred' }]]);
            else if (solarInstalled) sys.board.valueMaps.heatModes.merge([[3, { name: 'solar', desc: 'Solar' }]]);
            if (ultratempInstalled && (gasHeaterInstalled || heatPumpInstalled || mastertempInstalled)) sys.board.valueMaps.heatModes.merge([[5, { name: 'ultratemp', desc: 'UltraTemp Only' }], [6, { name: 'ultratemppref', desc: 'UltraTemp Pref' }]]);
            else if (ultratempInstalled) sys.board.valueMaps.heatModes.merge([[5, { name: 'ultratemp', desc: 'UltraTemp' }]]);
            if (heatPumpInstalled && (gasHeaterInstalled || solarInstalled || mastertempInstalled)) sys.board.valueMaps.heatModes.merge([[9, { name: 'heatpump', desc: 'Heatpump Only' }], [25, { name: 'heatpumppref', desc: 'Heat Pump Preferred' }]]);
            else if (heatPumpInstalled) sys.board.valueMaps.heatModes.merge([[9, { name: 'heatpump', desc: 'Heat Pump' }]]);
        }
        else {
            sys.board.valueMaps.heatSources = new byteValueMap([[0, { name: 'off', desc: 'Off' }]]);
            if (gasHeaterInstalled) sys.board.valueMaps.heatSources.set(3, { name: 'heater', desc: 'Heater' });
            if (solarInstalled && (gasHeaterInstalled || heatPumpInstalled)) sys.board.valueMaps.heatSources.merge([[5, { name: 'solar', desc: 'Solar Only' }], [21, { name: 'solarpref', desc: 'Solar Preferred' }]]);
            else if (solarInstalled) sys.board.valueMaps.heatSources.set(5, { name: 'solar', desc: 'Solar' });
            if (heatPumpInstalled && (gasHeaterInstalled || solarInstalled)) sys.board.valueMaps.heatSources.merge([[9, { name: 'heatpump', desc: 'Heatpump Only' }], [25, { name: 'heatpumppref', desc: 'Heat Pump Pref' }]]);
            else if (heatPumpInstalled) sys.board.valueMaps.heatSources.set(9, { name: 'heatpump', desc: 'Heat Pump' });
            if (sys.heaters.length > 0) sys.board.valueMaps.heatSources.set(32, { name: 'nochange', desc: 'No Change' });

            sys.board.valueMaps.heatModes = new byteValueMap([[0, { name: 'off', desc: 'Off' }]]);
            if (gasHeaterInstalled) sys.board.valueMaps.heatModes.set(3, { name: 'heater', desc: 'Heater' });
            if (solarInstalled && (gasHeaterInstalled || heatPumpInstalled)) sys.board.valueMaps.heatModes.merge([[5, { name: 'solar', desc: 'Solar Only' }], [21, { name: 'solarpref', desc: 'Solar Preferred' }]]);
            else if (solarInstalled) sys.board.valueMaps.heatModes.set(5, { name: 'solar', desc: 'Solar' });
            if (heatPumpInstalled && (gasHeaterInstalled || solarInstalled)) sys.board.valueMaps.heatModes.merge([[9, { name: 'heatpump', desc: 'Heatpump Only' }], [25, { name: 'heatpumppref', desc: 'Heat Pump Preferred' }]]);
            else if (heatPumpInstalled) sys.board.valueMaps.heatModes.set(9, { name: 'heatpump', desc: 'Heat Pump' });
        }
        // Now set the body data.
        for (let i = 0; i < sys.bodies.length; i++) {
            let body = sys.bodies.getItemByIndex(i);
            let btemp = state.temps.bodies.getItemById(body.id, body.isActive !== false);
            let opts = sys.board.heaters.getInstalledHeaterTypes(body.id);
            btemp.heaterOptions = opts;
        }
        this.setActiveTempSensors();
    }

}
class IntelliCenterValveCommands extends ValveCommands {
    public async setValveAsync(obj?: any): Promise<Valve> {
        if (obj.master === 1) return super.setValveAsync(obj);
        let id = parseInt(obj.id, 10);
        if (isNaN(id)) return Promise.reject(new InvalidEquipmentIdError('Valve Id has not been defined', obj.id, 'Valve'));
        let valve = sys.valves.getItemById(id);
        // [255, 0, 255][165, 63, 15, 16, 168, 20][9, 0, 9, 2, 86, 97, 108, 118, 101, 32, 70, 0, 0, 0, 0, 0, 0, 0, 0, 0][4, 55]
        // RKS: The valve messages are a bit unique since they are 0 based instead of 1s based.  Our configuration includes
        // the ability to set these valves appropriately via the interface by subtracting 1 from the circuit and the valve id.  In
        // shared body systems there is a gap for the additional intake/return valves that exist in i10d.
        let v = extend(true, valve.get(true), obj);
        let out = Outbound.create({
            action: 168,
            payload: [9, 0, v.id - 1, v.circuit - 1],
            response: IntelliCenterBoard.getAckResponse(168),
            retries: 5
        }).appendPayloadString(v.name, 16);
        await out.sendAsync();
        valve.name = v.name;
        valve.circuit = v.circuit;
        valve.type = v.type;
        return valve;
    }
}
export class IntelliCenterChemControllerCommands extends ChemControllerCommands {
    protected async setIntelliChemAsync(data: any): Promise<ChemController> {
        let chem = sys.board.chemControllers.findChemController(data);
        let ichemType = sys.board.valueMaps.chemControllerTypes.encode('intellichem');
        if (typeof chem === 'undefined') {
            // We are adding an IntelliChem.  Check to see how many intellichems we have.
            let arr = sys.chemControllers.toArray();
            let count = 0;
            for (let i = 0; i < arr.length; i++) {
                let cc: ChemController = arr[i];
                if (cc.type === ichemType) count++;
            }
            if (count >= sys.equipment.maxChemControllers) return Promise.reject(new InvalidEquipmentDataError(`The max number of IntelliChem controllers has been reached: ${sys.equipment.maxChemControllers}`, 'chemController', sys.equipment.maxChemControllers));
            chem = sys.chemControllers.getItemById(data.id);
        }
        let address = typeof data.address !== 'undefined' ? parseInt(data.address, 10) : chem.address;
        if (typeof address === 'undefined' || isNaN(address) || (address < 144 || address > 158)) return Promise.reject(new InvalidEquipmentDataError(`Invalid IntelliChem address`, 'chemController', address));
        if (typeof sys.chemControllers.find(elem => elem.id !== data.id && elem.type === ichemType && elem.address === address) !== 'undefined') return Promise.reject(new InvalidEquipmentDataError(`Invalid IntelliChem address: Address is used on another IntelliChem`, 'chemController', address));
        // Now lets do all our validation to the incoming chem controller data.
        let name = typeof data.name !== 'undefined' ? data.name : chem.name || `IntelliChem - ${address - 143}`;
        let type = sys.board.valueMaps.chemControllerTypes.transformByName('intellichem');
        // So now we are down to the nitty gritty setting the data for the REM Chem controller.
        let calciumHardness = typeof data.calciumHardness !== 'undefined' ? parseInt(data.calciumHardness, 10) : chem.calciumHardness;
        let cyanuricAcid = typeof data.cyanuricAcid !== 'undefined' ? parseInt(data.cyanuricAcid, 10) : chem.cyanuricAcid;
        let alkalinity = typeof data.alkalinity !== 'undefined' ? parseInt(data.alkalinity, 10) : chem.alkalinity;
        let borates = typeof data.borates !== 'undefined' ? parseInt(data.borates, 10) : chem.borates || 0;
        let body = sys.board.bodies.mapBodyAssociation(typeof data.body === 'undefined' ? chem.body : data.body);
        if (typeof body === 'undefined') return Promise.reject(new InvalidEquipmentDataError(`Invalid body assignment`, 'chemController', data.body || chem.body));
        // Do a final validation pass so we dont send this off in a mess.
        if (isNaN(calciumHardness)) return Promise.reject(new InvalidEquipmentDataError(`Invalid calcium hardness`, 'chemController', calciumHardness));
        if (isNaN(cyanuricAcid)) return Promise.reject(new InvalidEquipmentDataError(`Invalid cyanuric acid`, 'chemController', cyanuricAcid));
        if (isNaN(alkalinity)) return Promise.reject(new InvalidEquipmentDataError(`Invalid alkalinity`, 'chemController', alkalinity));
        if (isNaN(borates)) return Promise.reject(new InvalidEquipmentDataError(`Invalid borates`, 'chemController', borates));
        let schem = state.chemControllers.getItemById(chem.id, true);
        let pHSetpoint = typeof data.ph !== 'undefined' && typeof data.ph.setpoint !== 'undefined' ? parseFloat(data.ph.setpoint) : chem.ph.setpoint;
        let orpSetpoint = typeof data.orp !== 'undefined' && typeof data.orp.setpoint !== 'undefined' ? parseInt(data.orp.setpoint, 10) : chem.orp.setpoint;
        let lsiRange = typeof data.lsiRange !== 'undefined' ? data.lsiRange : chem.lsiRange || {};
        if (typeof data.lsiRange !== 'undefined') {
            if (typeof data.lsiRange.enabled !== 'undefined') lsiRange.enabled = utils.makeBool(data.lsiRange.enabled);
            if (typeof data.lsiRange.low === 'number') lsiRange.low = parseFloat(data.lsiRange.low);
            if (typeof data.lsiRange.high === 'number') lsiRange.high = parseFloat(data.lsiRange.high);
        }
        if (isNaN(pHSetpoint) || pHSetpoint > type.ph.max || pHSetpoint < type.ph.min) Promise.reject(new InvalidEquipmentDataError(`Invalid pH setpoint`, 'ph.setpoint', pHSetpoint));
        if (isNaN(orpSetpoint) || orpSetpoint > type.orp.max || orpSetpoint < type.orp.min) Promise.reject(new InvalidEquipmentDataError(`Invalid orp setpoint`, 'orp.setpoint', orpSetpoint));
        let phTolerance = typeof data.ph !== 'undefined' && typeof data.ph.tolerance !== 'undefined' ? data.ph.tolerance : chem.ph.tolerance;
        let orpTolerance = typeof data.orp !== 'undefined' && typeof data.orp.tolerance !== 'undefined' ? data.orp.tolerance : chem.orp.tolerance;
        if (typeof data.ph !== 'undefined' && typeof data.ph.tolerance !== 'undefined') {
            if (typeof data.ph.tolerance.enabled !== 'undefined') phTolerance.enabled = utils.makeBool(data.ph.tolerance.enabled);
            if (typeof data.ph.tolerance.low !== 'undefined') phTolerance.low = parseFloat(data.ph.tolerance.low);
            if (typeof data.ph.tolerance.high !== 'undefined') phTolerance.high = parseFloat(data.ph.tolerance.high);
            if (isNaN(phTolerance.low)) phTolerance.low = type.ph.min;
            if (isNaN(phTolerance.high)) phTolerance.high = type.ph.max;
        }
        if (typeof data.orp !== 'undefined' && typeof data.orp.tolerance !== 'undefined') {
            if (typeof data.orp.tolerance.enabled !== 'undefined') orpTolerance.enabled = utils.makeBool(data.orp.tolerance.enabled);
            if (typeof data.orp.tolerance.low !== 'undefined') orpTolerance.low = parseFloat(data.orp.tolerance.low);
            if (typeof data.orp.tolerance.high !== 'undefined') orpTolerance.high = parseFloat(data.orp.tolerance.high);
            if (isNaN(orpTolerance.low)) orpTolerance.low = type.orp.min;
            if (isNaN(orpTolerance.high)) orpTolerance.high = type.orp.max;
        }
        let phEnabled = typeof data.ph !== 'undefined' && typeof data.ph.enabled !== 'undefined' ? utils.makeBool(data.ph.enabled) : chem.ph.enabled;
        let orpEnabled = typeof data.orp !== 'undefined' && typeof data.orp.enabled !== 'undefined' ? utils.makeBool(data.orp.enabled) : chem.orp.enabled;
        let siCalcType = typeof data.siCalcType !== 'undefined' ? sys.board.valueMaps.siCalcTypes.encode(data.siCalcType, 0) : chem.siCalcType;

        let saltLevel = (state.chlorinators.length > 0) ? state.chlorinators.getItemById(1).saltLevel || 1000 : 1000
        chem.ph.tank.capacity = 6;
        chem.orp.tank.capacity = 6;
        let acidTankLevel = typeof data.ph !== 'undefined' && typeof data.ph.tank !== 'undefined' && typeof data.ph.tank.level !== 'undefined' ? parseInt(data.ph.tank.level, 10) : schem.ph.tank.level;
        let orpTankLevel = typeof data.orp !== 'undefined' && typeof data.orp.tank !== 'undefined' && typeof data.orp.tank.level !== 'undefined' ? parseInt(data.orp.tank.level, 10) : schem.orp.tank.level;
        //Them
        //[255, 0, 255][165, 63, 15, 16, 168, 20][8, 0, 0, 32, 1, 144, 1, 248, 2, 144, 1, 1, 1, 29, 0, 0, 0, 100, 0, 0][4, 135]
        //Us
        //[255, 0, 255][165,  0, 15, 33, 168, 20][8, 0, 0, 32, 1, 144, 1, 248, 2, 144, 1, 1, 1, 33, 0, 0, 0, 100, 0, 0][4, 93]
<<<<<<< HEAD
        let out = Outbound.create({
            protocol: Protocol.Broadcast,
            action: 168,
            payload: [],
            retries: 3, // We are going to try 4 times.
            response: IntelliCenterBoard.getAckResponse(168),
            //onAbort: () => { },
=======
        return new Promise<ChemController>((resolve, reject) => {
            let out = Outbound.create({
                protocol: Protocol.Broadcast,
                action: 168,
                payload: [],
                retries: 3, // We are going to try 4 times.
                response: IntelliCenterBoard.getAckResponse(168),
                //onAbort: () => { },
                onComplete: (err) => {
                    if (err) reject(err);
                    else {
                        chem = sys.chemControllers.getItemById(data.id, true);
                        schem = state.chemControllers.getItemById(data.id, true);
                        chem.master = 0;
                        // Copy the data back to the chem object.
                        schem.name = chem.name = name;
                        schem.type = chem.type = sys.board.valueMaps.chemControllerTypes.encode('intellichem');
                        chem.calciumHardness = calciumHardness;
                        chem.cyanuricAcid = cyanuricAcid;
                        chem.alkalinity = alkalinity;
                        chem.borates = borates;
                        chem.body = schem.body = body;
                        schem.isActive = chem.isActive = true;
                        chem.lsiRange.enabled = lsiRange.enabled;
                        chem.lsiRange.low = lsiRange.low;
                        chem.lsiRange.high = lsiRange.high;
                        chem.ph.tolerance.enabled = phTolerance.enabled;
                        chem.ph.tolerance.low = phTolerance.low;
                        chem.ph.tolerance.high = phTolerance.high;
                        chem.orp.tolerance.enabled = orpTolerance.enabled;
                        chem.orp.tolerance.low = orpTolerance.low;
                        chem.orp.tolerance.high = orpTolerance.high;
                        chem.ph.setpoint = pHSetpoint;
                        chem.orp.setpoint = orpSetpoint;
                        schem.siCalcType = chem.siCalcType = siCalcType;
                        chem.address = schem.address = address;
                        chem.name = schem.name = name;
                        chem.flowSensor.enabled = false;
                        resolve(chem);
                    }
                }
            });
            
            //[8, 0, chem.id - 1, body.val, 1, chem.address, 1, 0, 0, 0, 0, 1, 1, 0, 0, 0, 0, 0, 0]
            out.insertPayloadBytes(0, 0, 20);
            out.setPayloadByte(0, 8);
            out.setPayloadByte(1, 0);
            out.setPayloadByte(2, chem.id - 1);
            out.setPayloadByte(3, body.val);
            //out.setPayloadByte(4, acidTankLevel + 1);
            out.setPayloadByte(4, 1);
            out.setPayloadByte(5, address);
            out.setPayloadByte(6, 1);
            out.setPayloadInt(7, Math.round(pHSetpoint * 100), 700);
            out.setPayloadInt(9, orpSetpoint, 400);
            //out.setPayloadByte(11, 1);
            //out.setPayloadByte(12, 1);
            out.setPayloadByte(11, acidTankLevel + 1, 1);
            out.setPayloadByte(12, orpTankLevel + 1, 1);

            out.setPayloadInt(13, calciumHardness, 25);
            out.setPayloadInt(15, cyanuricAcid, 0);
            out.setPayloadInt(17, alkalinity, 25);
            conn.queueSendMessage(out);
>>>>>>> 05ffd2ae
        });

        //[8, 0, chem.id - 1, body.val, 1, chem.address, 1, 0, 0, 0, 0, 1, 1, 0, 0, 0, 0, 0, 0]
        out.insertPayloadBytes(0, 0, 20);
        out.setPayloadByte(0, 8);
        out.setPayloadByte(1, 0);
        out.setPayloadByte(2, chem.id - 1);
        out.setPayloadByte(3, body.val);
        out.setPayloadByte(4, acidTankLevel + 1);
        out.setPayloadByte(5, address);
        out.setPayloadByte(6, 1);
        out.setPayloadInt(7, Math.round(pHSetpoint * 100), 700);
        out.setPayloadInt(9, orpSetpoint, 400);
        out.setPayloadByte(11, 1);
        out.setPayloadByte(12, 1);
        //out.setPayloadByte(11, acidTankLevel + 1, 1);
        //out.setPayloadByte(12, orpTankLevel + 1, 1);

        out.setPayloadInt(13, calciumHardness, 25);
        out.setPayloadInt(15, cyanuricAcid, 0);
        out.setPayloadInt(17, alkalinity, 25);
        await out.sendAsync();
        chem = sys.chemControllers.getItemById(data.id, true);
        schem = state.chemControllers.getItemById(data.id, true);
        chem.master = 0;
        // Copy the data back to the chem object.
        schem.name = chem.name = name;
        schem.type = chem.type = sys.board.valueMaps.chemControllerTypes.encode('intellichem');
        chem.calciumHardness = calciumHardness;
        chem.cyanuricAcid = cyanuricAcid;
        chem.alkalinity = alkalinity;
        chem.borates = borates;
        chem.body = schem.body = body;
        schem.isActive = chem.isActive = true;
        chem.lsiRange.enabled = lsiRange.enabled;
        chem.lsiRange.low = lsiRange.low;
        chem.lsiRange.high = lsiRange.high;
        chem.ph.tolerance.enabled = phTolerance.enabled;
        chem.ph.tolerance.low = phTolerance.low;
        chem.ph.tolerance.high = phTolerance.high;
        chem.orp.tolerance.enabled = orpTolerance.enabled;
        chem.orp.tolerance.low = orpTolerance.low;
        chem.orp.tolerance.high = orpTolerance.high;
        chem.ph.setpoint = pHSetpoint;
        chem.orp.setpoint = orpSetpoint;
        schem.siCalcType = chem.siCalcType = siCalcType;
        chem.address = schem.address = address;
        chem.name = schem.name = name;
        chem.flowSensor.enabled = false;
        return chem;
    }
    public async deleteChemControllerAsync(data: any): Promise<ChemController> {
        let id = typeof data.id !== 'undefined' ? parseInt(data.id, 10) : -1;
        if (typeof id === 'undefined' || isNaN(id)) return Promise.reject(new InvalidEquipmentIdError(`Invalid Chem Controller Id`, id, 'chemController'));
        let chem = sys.chemControllers.getItemById(id);
        if (chem.master === 1) return super.deleteChemControllerAsync(data);
        let out = Outbound.create({
            action: 168,
            response: IntelliCenterBoard.getAckResponse(168),
            retries: 3,
            payload: [8, 0, id - 1, 0, 1, chem.address || 0, 0, 0, 0, 0, 0, 1, 1, 0, 0, 0, 0, 0, 0]
        });
        out.setPayloadInt(7, Math.round(chem.ph.setpoint * 100), 700);
        out.setPayloadInt(9, chem.orp.setpoint, 400);
        out.setPayloadInt(13, chem.calciumHardness, 25);
        out.setPayloadInt(15, chem.cyanuricAcid, 0);
        await out.sendAsync();
        let schem = state.chemControllers.getItemById(id);
        chem.isActive = false;
        chem.ph.tank.capacity = chem.orp.tank.capacity = 6;
        chem.ph.tank.units = chem.orp.tank.units = '';
        schem.isActive = false;
        sys.chemControllers.removeItemById(id);
        state.chemControllers.removeItemById(id);
        return chem;
    }
    //public async setChemControllerAsync(data: any): Promise<ChemController> {
    //    // This is a combined chem config/state setter.
    //    let isVirtual = utils.makeBool(data.isVirtual);
    //    let type = parseInt(data.type, 10);
    //    if (isNaN(type) && typeof data.type === 'string')
    //        type = sys.board.valueMaps.chemControllerTypes.getValue(data.type);
    //    let isAdd = false;
    //    let chem: ChemController;
    //    let id = typeof data.id !== 'undefined' ? parseInt(data.id, 10) : -1;
    //    let address = typeof data.address !== 'undefined' ? parseInt(data.address, 10) : undefined;
    //    if (typeof id === 'undefined' || isNaN(id) || id <= 0) {
    //        id = sys.chemControllers.nextAvailableChemController();
    //        isAdd = true;
    //    }
    //    if (isAdd && sys.chemControllers.length >= sys.equipment.maxChemControllers) return Promise.reject(new InvalidEquipmentIdError(`Max chem controller id exceeded`, id, 'chemController'));
    //    chem = sys.chemControllers.getItemById(id, false); // Don't add it yet if it doesn't exist we will commit later after the OCP responds.
    //    if (isVirtual || chem.isVirtual || type !== 2) return super.setChemControllerAsync(data); // Fall back to the world of the virtual chem controller.
    //    if (isNaN(id)) return Promise.reject(new InvalidEquipmentIdError(`Invalid chemController id: ${data.id}`, data.id, 'ChemController'));
    //    let pHSetpoint = typeof data.pHSetpoint !== 'undefined' ? parseFloat(data.pHSetpoint) : chem.ph.setpoint;
    //    let orpSetpoint = typeof data.orpSetpoint !== 'undefined' ? parseInt(data.orpSetpoint, 10) : chem.orp.setpoint;
    //    let calciumHardness = typeof data.calciumHardness !== 'undefined' ? parseInt(data.calciumHardness, 10) : chem.calciumHardness;
    //    let cyanuricAcid = typeof data.cyanuricAcid !== 'undefined' ? parseInt(data.cyanuricAcid, 10) : chem.cyanuricAcid;
    //    let alkalinity = typeof data.alkalinity !== 'undefined' ? parseInt(data.alkalinity, 10) : chem.alkalinity;
    //    if (isAdd) { // Required fields and defaults.
    //        if (typeof type === 'undefined' || isNaN(type)) return Promise.reject(new InvalidEquipmentDataError(`A valid controller controller type was not supplied`, 'chemController', data.type));
    //        if (typeof address === 'undefined' || isNaN(address)) return Promise.reject(new InvalidEquipmentDataError(`A valid controller address was not supplied`, 'chemController', data.address));
    //        if (typeof pHSetpoint === 'undefined') pHSetpoint = 7;
    //        if (typeof orpSetpoint === 'undefined') orpSetpoint = 400;
    //        if (typeof calciumHardness === 'undefined') calciumHardness = 25;
    //        if (typeof cyanuricAcid === 'undefined') cyanuricAcid = 0;
    //        if (typeof data.body === 'undefined') return Promise.reject(new InvalidEquipmentDataError(`The assigned body was not supplied`, 'chemController', data.body));
    //    }
    //    else {
    //        if (typeof address === 'undefined' || isNaN(address)) address = chem.address;
    //        if (typeof pHSetpoint === 'undefined') pHSetpoint = chem.ph.setpoint;
    //        if (typeof orpSetpoint === 'undefined') orpSetpoint = chem.orp.setpoint;
    //        if (typeof calciumHardness === 'undefined') calciumHardness = chem.calciumHardness;
    //        if (typeof cyanuricAcid === 'undefined') cyanuricAcid = chem.cyanuricAcid;
    //    }
    //    if (typeof address === 'undefined' || (address < 144 || address > 158)) return Promise.reject(new InvalidEquipmentDataError(`Invalid chem controller address`, 'chemController', address));
    //    if (typeof pHSetpoint === 'undefined' || (pHSetpoint > 7.6 || pHSetpoint < 7)) return Promise.reject(new InvalidEquipmentDataError(`Invalid pH setpoint (7 - 7.6)`, 'chemController', pHSetpoint));
    //    if (typeof orpSetpoint === 'undefined' || (orpSetpoint > 800 || orpSetpoint < 400)) return Promise.reject(new InvalidEquipmentDataError(`Invalid ORP setpoint (400 - 800)`, 'chemController', orpSetpoint));
    //    if (typeof calciumHardness === 'undefined' || (calciumHardness > 800 || calciumHardness < 25)) return Promise.reject(new InvalidEquipmentDataError(`Invalid Calcium Hardness (25 - 800)`, 'chemController', calciumHardness));
    //    if (typeof cyanuricAcid === 'undefined' || (cyanuricAcid > 201 || cyanuricAcid < 0)) return Promise.reject(new InvalidEquipmentDataError(`Invalid Cyanuric Acid (0 - 201)`, 'chemController', cyanuricAcid));
    //    let body = sys.board.bodies.mapBodyAssociation(typeof data.body === 'undefined' ? chem.body : data.body);
    //    if (typeof body === 'undefined') return Promise.reject(new InvalidEquipmentDataError(`Invalid body assignment`, 'chemController', data.body || chem.body));
    //    let name = (typeof data.name !== 'string') ? chem.name || 'IntelliChem' + id : data.name;

    //    return new Promise<ChemController>(async (resolve, reject) => {
    //        let out = Outbound.create({
    //            action: 168,
    //            response: IntelliCenterBoard.getAckResponse(168),
    //            retries: 3,
    //            payload: [8, 0, id - 1, body.val, 1, address, 1, 0, 0, 0, 0, 1, 1, 0, 0, 0, 0, 0, 0],
    //            onComplete: (err) => {
    //                if (err) { reject(err); }
    //                else {
    //                    chem = sys.chemControllers.getItemById(id, true);
    //                    let cstate = state.chemControllers.getItemById(id, true);
    //                    chem.isActive = true;
    //                    chem.isVirtual = false;
    //                    chem.address = address;
    //                    chem.body = body;
    //                    chem.calciumHardness = calciumHardness;
    //                    chem.orp.setpoint = orpSetpoint;
    //                    chem.ph.setpoint = pHSetpoint;
    //                    chem.cyanuricAcid = cyanuricAcid;
    //                    chem.alkalinity = alkalinity;
    //                    chem.type = 2;
    //                    chem.name = name;
    //                    chem.ph.tank.capacity = chem.orp.tank.capacity = 6;
    //                    chem.ph.tank.units = chem.orp.tank.units = '';
    //                    cstate.body = chem.body;
    //                    cstate.address = chem.address;
    //                    cstate.name = chem.name;
    //                    cstate.type = chem.type;
    //                    cstate.isActive = chem.isActive;
    //                    resolve(chem);
    //                }
    //            }
    //        });
    //        out.setPayloadInt(7, Math.round(pHSetpoint * 100), 700);
    //        out.setPayloadInt(9, orpSetpoint, 400);
    //        out.setPayloadInt(13, calciumHardness, 25);
    //        out.setPayloadInt(15, cyanuricAcid, 0);
    //        out.setPayloadInt(17, alkalinity, 25);
    //        await out.sendAsync();

    //    });
    //}
}

enum ConfigCategories {
    options = 0,
    circuits = 1,
    features = 2,
    schedules = 3,
    pumps = 4,
    remotes = 5,
    circuitGroups = 6,
    chlorinators = 7,
    intellichem = 8,
    valves = 9,
    heaters = 10,
    security = 11,
    general = 12,
    equipment = 13,
    covers = 14,
    systemState = 15
}
<|MERGE_RESOLUTION|>--- conflicted
+++ resolved
@@ -246,7 +246,7 @@
             [2, { name: 'solar', desc: 'Solar' }],
             [3, { name: 'cooling', desc: 'Cooling' }],
             [4, { name: 'hpheat', desc: 'Heating' }],
-            [5, { name: 'hybheat', desc: 'Heating'}],
+            [5, { name: 'hybheat', desc: 'Heating' }],
             [6, { name: 'mtheat', desc: 'Heater' }],
             [8, { name: 'hpcool', desc: 'Cooling' }]
         ]);
@@ -673,22 +673,23 @@
             // as both boards are processing at the same time and sending an outbound ack.
             let out = Outbound.create({
                 action: 222, payload: [this.curr.category, itm], retries: 5,
-                response: Response.create({ dest: -1, action: 30, payload: [this.curr.category, itm]
+                response: Response.create({
+                    dest: -1, action: 30, payload: [this.curr.category, itm]
                     // , callback: () => { self.processNext(out); } 
                 })
             });
             logger.verbose(`Requesting config for: ${ConfigCategories[this.curr.category]} - Item: ${itm}`);
             setTimeout(() => { conn.queueSendMessage(out) }, 50);
             out.sendAsync()
-            .then(() => {
-                //logger.debug(`msg ${out.toShortPacket()} sent successfully`);
-            })
-            .catch((err) => {
-                logger.error(`Error sending configuration request message on port ${out.portId}: ${err.message};`);
-            })
-            .finally(()=>{
-                setTimeout(()=>{self.processNext(out);}, 10);
-            })
+                .then(() => {
+                    //logger.debug(`msg ${out.toShortPacket()} sent successfully`);
+                })
+                .catch((err) => {
+                    logger.error(`Error sending configuration request message on port ${out.portId}: ${err.message};`);
+                })
+                .finally(() => {
+                    setTimeout(() => { self.processNext(out); }, 10);
+                })
         } else {
             // Now that we are done check the configuration a final time.  If we have anything outstanding
             // it will get picked up.
@@ -3621,7 +3622,6 @@
         //[255, 0, 255][165, 63, 15, 16, 168, 20][8, 0, 0, 32, 1, 144, 1, 248, 2, 144, 1, 1, 1, 29, 0, 0, 0, 100, 0, 0][4, 135]
         //Us
         //[255, 0, 255][165,  0, 15, 33, 168, 20][8, 0, 0, 32, 1, 144, 1, 248, 2, 144, 1, 1, 1, 33, 0, 0, 0, 100, 0, 0][4, 93]
-<<<<<<< HEAD
         let out = Outbound.create({
             protocol: Protocol.Broadcast,
             action: 168,
@@ -3629,72 +3629,6 @@
             retries: 3, // We are going to try 4 times.
             response: IntelliCenterBoard.getAckResponse(168),
             //onAbort: () => { },
-=======
-        return new Promise<ChemController>((resolve, reject) => {
-            let out = Outbound.create({
-                protocol: Protocol.Broadcast,
-                action: 168,
-                payload: [],
-                retries: 3, // We are going to try 4 times.
-                response: IntelliCenterBoard.getAckResponse(168),
-                //onAbort: () => { },
-                onComplete: (err) => {
-                    if (err) reject(err);
-                    else {
-                        chem = sys.chemControllers.getItemById(data.id, true);
-                        schem = state.chemControllers.getItemById(data.id, true);
-                        chem.master = 0;
-                        // Copy the data back to the chem object.
-                        schem.name = chem.name = name;
-                        schem.type = chem.type = sys.board.valueMaps.chemControllerTypes.encode('intellichem');
-                        chem.calciumHardness = calciumHardness;
-                        chem.cyanuricAcid = cyanuricAcid;
-                        chem.alkalinity = alkalinity;
-                        chem.borates = borates;
-                        chem.body = schem.body = body;
-                        schem.isActive = chem.isActive = true;
-                        chem.lsiRange.enabled = lsiRange.enabled;
-                        chem.lsiRange.low = lsiRange.low;
-                        chem.lsiRange.high = lsiRange.high;
-                        chem.ph.tolerance.enabled = phTolerance.enabled;
-                        chem.ph.tolerance.low = phTolerance.low;
-                        chem.ph.tolerance.high = phTolerance.high;
-                        chem.orp.tolerance.enabled = orpTolerance.enabled;
-                        chem.orp.tolerance.low = orpTolerance.low;
-                        chem.orp.tolerance.high = orpTolerance.high;
-                        chem.ph.setpoint = pHSetpoint;
-                        chem.orp.setpoint = orpSetpoint;
-                        schem.siCalcType = chem.siCalcType = siCalcType;
-                        chem.address = schem.address = address;
-                        chem.name = schem.name = name;
-                        chem.flowSensor.enabled = false;
-                        resolve(chem);
-                    }
-                }
-            });
-            
-            //[8, 0, chem.id - 1, body.val, 1, chem.address, 1, 0, 0, 0, 0, 1, 1, 0, 0, 0, 0, 0, 0]
-            out.insertPayloadBytes(0, 0, 20);
-            out.setPayloadByte(0, 8);
-            out.setPayloadByte(1, 0);
-            out.setPayloadByte(2, chem.id - 1);
-            out.setPayloadByte(3, body.val);
-            //out.setPayloadByte(4, acidTankLevel + 1);
-            out.setPayloadByte(4, 1);
-            out.setPayloadByte(5, address);
-            out.setPayloadByte(6, 1);
-            out.setPayloadInt(7, Math.round(pHSetpoint * 100), 700);
-            out.setPayloadInt(9, orpSetpoint, 400);
-            //out.setPayloadByte(11, 1);
-            //out.setPayloadByte(12, 1);
-            out.setPayloadByte(11, acidTankLevel + 1, 1);
-            out.setPayloadByte(12, orpTankLevel + 1, 1);
-
-            out.setPayloadInt(13, calciumHardness, 25);
-            out.setPayloadInt(15, cyanuricAcid, 0);
-            out.setPayloadInt(17, alkalinity, 25);
-            conn.queueSendMessage(out);
->>>>>>> 05ffd2ae
         });
 
         //[8, 0, chem.id - 1, body.val, 1, chem.address, 1, 0, 0, 0, 0, 1, 1, 0, 0, 0, 0, 0, 0]
@@ -3703,15 +3637,16 @@
         out.setPayloadByte(1, 0);
         out.setPayloadByte(2, chem.id - 1);
         out.setPayloadByte(3, body.val);
-        out.setPayloadByte(4, acidTankLevel + 1);
+        //out.setPayloadByte(4, acidTankLevel + 1);
+        out.setPayloadByte(4, 1);
         out.setPayloadByte(5, address);
         out.setPayloadByte(6, 1);
         out.setPayloadInt(7, Math.round(pHSetpoint * 100), 700);
         out.setPayloadInt(9, orpSetpoint, 400);
-        out.setPayloadByte(11, 1);
-        out.setPayloadByte(12, 1);
-        //out.setPayloadByte(11, acidTankLevel + 1, 1);
-        //out.setPayloadByte(12, orpTankLevel + 1, 1);
+        //out.setPayloadByte(11, 1);
+        //out.setPayloadByte(12, 1);
+        out.setPayloadByte(11, acidTankLevel + 1, 1);
+        out.setPayloadByte(12, orpTankLevel + 1, 1);
 
         out.setPayloadInt(13, calciumHardness, 25);
         out.setPayloadInt(15, cyanuricAcid, 0);
