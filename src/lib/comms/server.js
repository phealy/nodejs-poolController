/*  nodejs-poolController.  An application to control pool equipment.
 *  Copyright (C) 2016, 2017.  Russell Goldin, tagyoureit.  russ.goldin@gmail.com
 *
 *  This program is free software: you can redistribute it and/or modify
 *  it under the terms of the GNU Affero General Public License as
 *  published by the Free Software Foundation, either version 3 of the
 *  License, or (at your option) any later version.
 *
 *  This program is distributed in the hope that it will be useful,
 *  but WITHOUT ANY WARRANTY; without even the implied warranty of
 *  MERCHANTABILITY or FITNESS FOR A PARTICULAR PURPOSE.  See the
 *  GNU Affero General Public License for more details.
 *
 *  You should have received a copy of the GNU Affero General Public License
 *  along with this program.  If not, see <http://www.gnu.org/licenses/>.
 */

// Setup express server, both http and https (looping over the two types, each can support Auth or not - independently)
module.exports = function (container) {

    /*istanbul ignore next */
    if (container.logModuleLoading)
        container.logger.info('Loading: server.js');

    var express = container.express, servers = { http: {}, https: {}, ssdp: {}, mdns: {} }
    var path = require('path').posix;
    var defaultPort = { http: 3000, https: 3001 }
    var mdnsEmitter = new container.events.EventEmitter();
    var mdns = { query: [], answers: [] }
    var emitter = new container.events.EventEmitter();

    var httpShutdown = require('http-shutdown')

    function startServerAsync(type) {
        return new Promise(function (resolve, reject) {

            if (container.settings.get(type + 'Enabled')) {

                servers[type].app = express();

                servers[type].port = container.settings.get(type + 'ExpressPort') || defaultPort[type];
                servers[type].server = undefined;

                container.logger.info('Starting up express server, ' + type + ' (port %d)', servers[type].port);

                // And Enable Authentication (if configured)
                if (container.settings.get(type + 'ExpressAuth') === 1) {
                    var auth = container.auth;
                    var basic = auth.basic({
                        file: path.join(process.cwd(), container.settings.get(type + 'ExpressAuthFile'))
                    });
                    servers[type].app.use(auth.connect(basic));
                }

                // Create Server
                if (type === 'https') {
                    var opt_https = {
                        key: container.fs.readFileSync(path.join(process.cwd(), container.settings.get('httpsExpressKeyFile'))),
                        cert: container.fs.readFileSync(path.join(process.cwd(), container.settings.get('httpsExpressCertFile'))),
                        requestCert: false,
                        rejectUnauthorized: false
                    };
                    servers[type].server = container.https.createServer(opt_https, servers[type].app);
                } else
                    servers[type].server = container.http.createServer(servers[type].app);

                // Configure Server
                if (type === 'http' && container.settings.get('httpRedirectToHttps')) {

                    servers[type].app.get('*', function (req, res) {
                        var host = req.get('Host');
                        // replace the port in the host
                        host = host.replace(/:\d+$/, ":" + container.settings.get('httpsExpressPort'));
                        // determine the redirect destination
                        var destination = ['https://', host, req.url].join('');
                        return res.redirect(destination);
                    });

                }
                else
                    configExpressServer(servers[type].app, express);


                // And Start Listening
                servers[type].server = httpShutdown(servers[type].server.listen(servers[type].port, function () {
                    container.logger.verbose('Express Server ' + type + ' listening at port %d', servers[type].port);
                    container.io.init(servers[type].server, type)
                    resolve('Server ' + type + ' started.');
                }));

                servers[type].server.on('error', function (e) {
                    container.logger.error('error from ' + type + ':', e)
                    console.error(e)
                    reject(e)
                });
            }
            else {
                var res = 'Not starting ' + type + ' server.'
                container.logger.debug(res)
                resolve(res)
            }
        });
    }

    function startSSDPServer(type) {
        return new Promise(function (resolve, reject) {
            return container.helpers.getMac()
                .then(function (mac) {
                    container.logger.info('Starting up SSDP server');
                    var udn = 'uuid:806f52f4-1f35-4e33-9299-' + mac
                    var port = container.settings.get(type + 'ExpressPort') || defaultPort[type]
                    var location = type + '://' + container.ip.address() + ':' + port + '/device'
                    var SSDP = container.ssdp.Server
                    servers['ssdp'].server = new SSDP({
                        logLevel: 'INFO',
                        udn: udn,
                        location: location,
                        sourcePort: 1900
                    })
                    servers['ssdp'].isRunning = 0
                    servers['ssdp'].server.addUSN('urn:schemas-upnp-org:device:PoolController:1');
                    // start the server
                    servers['ssdp'].server.start()
                        .then(function () {
                            container.logger.verbose('SSDP/UPnP Server started.')
                            servers['ssdp'].isRunning = 1
                            resolve('Server SSDP started.')
                        });

                    servers['ssdp'].server.on('error', function (e) {
                        container.logger.error('error from SSDP:', e);
                        console.error(e);
                        reject(e);
                    })

                })

        })
    }

    function startMDNS() {
        return new Promise(function (resolve, reject) {
            container.logger.info('Starting up MDNS server');
            servers['mdns'] = container.mdns()

            servers['mdns'].on('response', function (response) {
                //container.logger.silly('got a response packet:', response)
                mdns.query.forEach(function (mdnsname) {
                    container.logger.silly('looking to match on ', mdnsname)
                    if (response.answers[0].name.includes(mdnsname)) {
                        // container.logger.silly('TXT data:', response.additionals[0].data.toString())
                        // container.logger.silly('SRV data:', JSON.stringify(response.additionals[1].data))
                        // container.logger.silly('IP Address:', response.additionals[2].data)
                        mdnsEmitter.emit('response', response)
                    }
                })
            })

            servers['mdns'].on('query', function (query) {
                //container.logger.silly('got a query packet:', query)
                // if (query.name === '_nodejs._poolcontroller') {
                //     // send an A-record response for example.local
                //     mdns.respond({
                //         answers: [{
                //             name: 'example.local',
                //             type: 'A',
                //             ttl: 300,
                //             data: '192.168.1.5'
                //         }]
                //     })
                // }
            })


            servers['mdns'].isRunning = 1
            servers['mdns'].query({
                questions: [{
                    name: 'myserver.local',
                    type: 'A'
                }]
            },
                resolve('Server MDNS started.'))


        })
    }

    function mdnsQuery(query) {
        if (mdns.query.indexOf(query) === -1) {
            mdns.query.push(query)
        }
        mdns.query.forEach(function (el) {
            container.logger.debug('MDNS: going to send query for ', el)
            servers['mdns'].query({
                questions: [{
                    name: el,
                    type: 'PTR'
                }]
            })
        })
    }

    function initAsync() {
        var serversPromise = []
        serversPromise.push(startServerAsync('https'))
        serversPromise.push(startServerAsync('http'))
        serversPromise.push(startSSDPServer('http'))
        serversPromise.push(startMDNS())


        return Promise.all(serversPromise)
            .then(function (results) {
                bottle.container.logger.debug('Server starting complete.', results)
                emitter.emit('serverstarted', 'success!')
            })
            .catch(function (e) {
                console.error(e)
                container.logger.error('Error starting servers.', e)
                throw new Error('initAsync failed: Error starting servers. ' + e)
            })


    }

    var closeAsync = function (type) {
        return new Promise(function (resolve, reject) {
            if (type === 'mdns') {
                if (servers['mdns'].isRunning) {
                    servers['mdns'].destroy()
                }
                resolve()
            }
            else if (type === 'ssdp') {
                if (servers['ssdp'].isRunning) {
                    servers['ssdp'].server.stop()
                    container.logger.verbose('SSDP/uPNP Server closed');
                }
                resolve()
                // advertise shutting down and stop listening
            }
            else if (servers[type].server !== undefined) {
                container.io.stop(type)
                servers[type].server.close(function () {
                    container.logger.verbose('Express Server ' + type + ' closed');
                    resolve();
                });

                // graceful shutdown thanks to http-shutdown
                servers[type].server.shutdown()
            } else {
                container.logger.debug('Trying to close ' + type + ', but it is not running.');
                resolve();  //it's ok if it isn't running, so resolve the promise.
            }
            // }
        }).catch(function (err) {
            container.logger.error('error closing express or socket server.', err.toString())
            console.error(err)
        });
    }

    var closeAllAsync = function () {
        var serversPromise = []
        serversPromise.push(closeAsync('http'), closeAsync('https'), closeAsync('ssdp'), closeAsync('mdns'))
        return Promise.all(serversPromise)
            .then(function () {
                container.logger.verbose('All express + ssdp servers closed')
            })
            .catch(function (err) {
                container.logger.error('Problem stopping express + ssdp servers')
                console.error(err)
            })
    }

    var getServer = function () {
        return servers;
    };


    function configExpressServer(app, express) {
        // Hook to use custom routes
        var customRoutes = require(path.join(process.cwd(), 'src/integrations/customExpressRoutes'));
        customRoutes.init(app);

        // Middleware
        app.use(function (req, res, next) {
            // Middleware to capture requests to log
            var reqType = req.originalUrl.split('/')
            if (!['bootstrap', 'assets', 'poolController', 'public'].includes(reqType[1])) {

                // if we are in capture packet mode, capture it
                if (container.settings.get('capturePackets')) {
                    container.logger.packet({
                        type: 'url',
                        counter: 0,
                        url: req.originalUrl,
                        direction: 'inbound'
                    })
                }
            }

            /*            console.log('looking at session: ', req.sessionID)
                       //store session in memory store
                       if (req.session.views) {
                           req.session.views++
                           res.setHeader('Content-Type', 'text/html')
                           res.write('<p>views: ' + req.session.views + '</p>')
                           res.write('<p>expires in: ' + (req.session.cookie.maxAge / 1000) + 's</p>')
                           res.write('<p>json session: <br>' + JSON.stringify(req.session) )
                           res.end()
                         } else {
                           req.session.views = 1
                           res.end('welcome to the session demo. refresh!')
                         }
           
                       //output request variables
                       console.log(`Request session: ${req}`)
            */
            next()
        })

        // Routing
        app.use(express.static(path.join(process.cwd(), 'src/www'), { maxAge: '14d' }));
        app.use('/bootstrap', express.static(path.join(process.cwd(), '/node_modules/bootstrap/dist/'), { maxAge: '60d' }));
        app.use('/jquery', express.static(path.join(process.cwd(), '/node_modules/jquery/'), { maxAge: '60d' }));
        app.use('/jquery-ui', express.static(path.join(process.cwd(), '/node_modules/jquery-ui-dist/'), { maxAge: '60d' }));
        app.use('/jquery-clockpicker', express.static(path.join(process.cwd(), '/node_modules/jquery-clockpicker/dist/'), { maxAge: '60d' }));
<<<<<<< HEAD
        app.use('/socket.io-client', express.static(path.join(process.cwd(), '/node_modules/socket.io-client/dist/'), { maxAge: '60d' }));
=======
	app.use('/socket.io-client', express.static(path.join(process.cwd(), '/node_modules/socket.io-client/dist/'), { maxAge: '60d' }));
>>>>>>> 8ef08709

        // disable for security
        app.disable('x-powered-by')

        /*app.get('/status', function(req, res) {
            res.send(container.status.getCurrentStatus())
        })*/



        app.get('/all', function (req, res) {
            res.send(container.helpers.allEquipmentInOneJSON());
            container.io.emitToClients('all');
        });

        app.get('/one', function (req, res) {
            res.send(container.helpers.allEquipmentInOneJSON());
            container.io.emitToClients('all');
        });

        app.get('/device', function (req, res) {
            container.helpers.deviceXML()
                .then(function (XML) {
                    res.set('Content-Type', 'text/xml');
                    res.send(XML);
                })

        });

        app.get('/config', function (req, res) {
            res.send(container.settings.getConfigOverview())
        })

        /*istanbul ignore next */
        app.get('/reload', function (req, res) {
            container.reload.reloadAsync();
            res.send('reloading configuration');
        });

        app.get('/cancelDelay', function (req, res) {
            res.send(container.circuit.setDelayCancel());
        });

        app.get('/heat', function (req, res) {
            res.send(container.temperatures.getTemperatures());
        });
        app.get('/temperatures', function (req, res) {
            res.send(container.temperatures.getTemperatures());
        });
        app.get('/temperature', function (req, res) {
            res.send(container.temperatures.getTemperatures());
        });
        app.get('/temp', function (req, res) {
            res.send(container.temperatures.getTemperatures());
        });

        app.get('/circuit', function (req, res) {
            res.send(container.circuit.getCurrentCircuits());
        });

        app.get('/schedule', function (req, res) {
            res.send(container.schedule.getCurrentSchedule());
        });
        app.get('/valve', function (req, res) {
            res.send(container.valve.getValve());
        });

        app.get('/schedule/toggle/id/:id/day/:day', function (req, res) {
            var id = parseInt(req.params.id);
            var day = req.params.day;
            var response = {};
            response.text = 'REST API received request to toggle day ' + day + ' on schedule with ID:' + id;
            container.logger.info(response);
            container.schedule.toggleDay(id, day);
            res.send(response);
        });

        app.get('/schedule/delete/id/:id', function (req, res) {
            var id = parseInt(req.params.id);
            var response = {};
            response.text = 'REST API received request to delete schedule or egg timer with ID:' + id;
            container.logger.info(response);
            container.schedule.deleteScheduleOrEggTimer(id);
            res.send(response);
        });

        app.get('/schedule/set/id/:id/startOrEnd/:sOE/hour/:hour/min/:min', function (req, res) {
            var id = parseInt(req.params.id);
            var hour = parseInt(req.params.hour);
            var min = parseInt(req.params.min);
            var response = {};
            response.text = 'REST API received request to set ' + req.params.sOE + ' time on schedule with ID (' + id + ') to ' + hour + ':' + min;
            container.logger.info(response);
            container.schedule.setControllerScheduleStartOrEndTime(id, req.params.sOE, hour, min);
            res.send(response);
        });

        app.get('/schedule/set/id/:id/circuit/:circuit', function (req, res) {
            var id = parseInt(req.params.id);
            var circuit = parseInt(req.params.circuit);
            var response = {};
            response.text = 'REST API received request to set circuit on schedule with ID (' + id + ') to ' + container.circuit.getFriendlyName(circuit)
            container.logger.info(response)
            container.schedule.setControllerScheduleCircuit(id, circuit)
            res.send(response)
        })

        app.get('/eggtimer/set/id/:id/circuit/:circuit/hour/:hour/min/:min', function (req, res) {
            var id = parseInt(req.params.id)
            var circuit = parseInt(req.params.circuit)
            var hr = parseInt(req.params.hour)
            var min = parseInt(req.params.min)
            var response = {}
            response.text = 'REST API received request to set eggtimer with ID (' + id + '): ' + container.circuit.getFriendlyName(circuit) + ' for ' + hr + ' hours, ' + min + ' minutes'
            container.logger.info(response)
            container.schedule.setControllerEggTimer(id, circuit, hr, min)
            res.send(response)
        })

        app.get('/schedule/set/:id/:circuit/:starthh/:startmm/:endhh/:endmm/:days', function (req, res) {
            var id = parseInt(req.params.id)
            var circuit = parseInt(req.params.circuit)
            var starthh = parseInt(req.params.starthh)
            var startmm = parseInt(req.params.startmm)
            var endhh = parseInt(req.params.endhh)
            var endmm = parseInt(req.params.endmm)
            var days = parseInt(req.params.days)
            var response = {}
            response.text = 'REST API received request to set schedule ' + id + ' with values (start) ' + starthh + ':' + startmm + ' (end) ' + endhh + ':' + endmm + ' with days value ' + days
            container.logger.info(response)
            container.schedule.setControllerSchedule(id, circuit, starthh, startmm, endhh, endmm, days)
            res.send(response)
        })

        // TODO:  merge above and this code into single function
        app.get('/setSchedule/:id/:circuit/:starthh/:startmm/:endhh/:endmm/:days', function (req, res) {
            var id = parseInt(req.params.id)
            var circuit = parseInt(req.params.circuit)
            var starthh = parseInt(req.params.starthh)
            var startmm = parseInt(req.params.startmm)
            var endhh = parseInt(req.params.endhh)
            var endmm = parseInt(req.params.endmm)
            var days = parseInt(req.params.days)
            var response = {}
            response.text = 'REST API received request to set schedule ' + id + ' with values (start) ' + starthh + ':' + startmm + ' (end) ' + endhh + ':' + endmm + ' with days value ' + days
            container.logger.info(response)
            container.schedule.setControllerSchedule(id, circuit, starthh, startmm, endhh, endmm, days)
            res.send(response)
        })

        app.get('/time', function (req, res) {
            res.send(container.time.getTime())
        })

        app.get('/datetime', function (req, res) {
            res.send(container.time.getTime())
        })


        //TODO: do we need DOW in these???
        app.get('/datetime/set/time/:hh/:mm/date/:dow/:dd/:mon/:yy/:dst', function (req, res) {
            var hour = parseInt(req.params.hh)
            var min = parseInt(req.params.mm)
            var day = parseInt(req.params.dd)
            var month = parseInt(req.params.mon)
            var year = parseInt(req.params.yy)
            var autodst = parseInt(req.params.dst)
            var dayofweek = parseInt(req.params.dow)
            var dowIsValid = container.time.lookupDOW(dayofweek)
            var response = {}
            if ((hour >= 0 && hour <= 23) && (min >= 0 && min <= 59) && (day >= 1 && day <= 31) && (month >= 1 && month <= 12) && (year >= 0 && year <= 99) && dowIsValid !== -1 && (autodst === 0 || autodst === 1)) {
                response.text = 'REST API received request to set date/time to: ' + hour + ':' + min + '(military time)'
                response.text += 'dayofweek: ' + dowIsValid + '(' + dayofweek + ') date: ' + month + '/' + day + '/20' + year + ' (mm/dd/yyyy)'
                response.text += 'automatically adjust dst (currently no effect): ' + autodst
                container.time.setDateTime(hour, min, dayofweek, day, month, year, autodst)
                container.logger.info(response)
            } else {
                response.text = 'FAIL: hour (' + hour + ') should be 0-23 and minute (' + min + ') should be 0-59.  Received: ' + hour + ':' + min
                response.text += 'Day (' + day + ') should be 0-31, month (' + month + ') should be 0-12 and year (' + year + ') should be 0-99.'
                response.text += 'Day of week (' + dayofweek + ') should be one of: [1,2,4,8,16,32,64] [Sunday->Saturday]'
                response.text += 'dst (' + autodst + ') should be 0 or 1'
                container.logger.warn(response)
            }
            res.send(response)
        })


        app.get('/datetime/set/time/hour/:hh/min/:mm/date/dow/:dow/day/:dd/mon/:mon/year/:yy/dst/:dst', function (req, res) {
            var hour = parseInt(req.params.hh)
            var min = parseInt(req.params.mm)
            var day = parseInt(req.params.dd)
            var month = parseInt(req.params.mon)
            var year = parseInt(req.params.yy)
            var autodst = parseInt(req.params.dst)
            var dayofweek = parseInt(req.params.dow)
            var dowIsValid = container.time.lookupDOW(dayofweek)
            var response = {}
            if ((hour >= 0 && hour <= 23) && (min >= 0 && min <= 59) && (day >= 1 && day <= 31) && (month >= 1 && month <= 12) && (year >= 0 && year <= 99) && dowIsValid !== -1 && (autodst === 0 || autodst === 1)) {
                response.text = 'REST API received request to set date/time to: ' + hour + ':' + min + '(military time)'
                response.text += 'dayofweek: ' + dowIsValid + '(' + dayofweek + ') date: ' + month + '/' + day + '/20' + year + ' (mm/dd/yyyy)'
                response.text += 'automatically adjust dst (currently no effect): ' + autodst
                container.time.setDateTime(hour, min, dayofweek, day, month, year, autodst)
                container.logger.info(response)
            } else {
                response.text = 'FAIL: hour (' + hour + ') should be 0-23 and minute (' + min + ') should be 0-59.  Received: ' + hour + ':' + min
                response.text += 'Day (' + day + ') should be 0-31, month (' + month + ') should be 0-12 and year (' + year + ') should be 0-99.'
                response.text += 'Day of week (' + dayofweek + ') should be one of: [1,2,4,8,16,32,64] [Sunday->Saturday]'
                response.text += 'dst (' + autodst + ') should be 0 or 1'
                container.logger.warn(response)
            }
            res.send(response)
        })

        app.get('/pump', function (req, res) {
            res.send(container.pump.getCurrentPumpStatus())
        })

        app.get('/chlorinator', function (req, res) {
            res.send(container.chlorinator.getChlorinatorStatus())
        })

        app.get('/intellichem', function (req, res) {
            res.send(container.intellichem.getCurrentIntellichem())
        })

        // This should be deprecated
        app.get('/chlorinator/:chlorinateLevel', function (req, res) {
            container.chlorinator.setChlorinatorLevelAsync(parseInt(req.params.chlorinateLevel))
                .then(function (response) {
                    res.send(response)
                })
        })

        app.get('/chlorinator/pool/:poolChlorinateLevel', function (req, res) {
            container.chlorinator.setChlorinatorLevelAsync(parseInt(req.params.poolChlorinateLevel))
                .then(function (response) {
                    res.send(response)
                })
        })

        app.get('/chlorinator/spa/:spaChlorinateLevel', function (req, res) {
            container.chlorinator.setChlorinatorLevelAsync(-1, parseInt(req.params.spaChlorinateLevel))
                .then(function (response) {
                    res.send(response)
                })
        })
        
        app.get('/chlorinator/pool/:poolChlorinateLevel/spa/:spaChlorinateLevel', function (req, res) {
            container.chlorinator.setChlorinatorLevelAsync(parseInt(req.params.poolChlorinateLevel), parseInt(req.params.spaChlorinateLevel))
                .then(function (response) {
                    res.send(response)
                })
        })


        app.get('/chlorinator/superChlorinateHours/:hours', function (req, res) {
            container.chlorinator.setChlorinatorLevelAsync(-1, -1, parseInt(req.params.hours))
                .then(function (response) {
                    res.send(response)
                })
        })

        app.get('/chlorinator/pool/:poolChlorinateLevel/spa/:spaChlorinateLevel/superChlorinateHours/:hours', function (req, res) {
            container.chlorinator.setChlorinatorLevelAsync(parseInt(req.params.poolChlorinateLevel), parseInt(req.params.spaChlorinateLevel), parseInt(req.params.hours))
                .then(function (response) {
                    res.send(response)
                })
        })


        app.get('/light/mode/:mode', function (req, res) {
            if (parseInt(req.params.mode) >= 0 && parseInt(req.params.mode) <= 256) {
                res.send(container.circuit.setLightMode(parseInt(req.params.mode)))
            } else {
                res.send('Not a valid light power command.')
            }
        })

        app.get('/light/circuit/:circuit/setColor/:color', function (req, res) {
            if (parseInt(req.params.circuit) > 0 && parseInt(req.params.circuit) <= container.circuit.getNumberOfCircuits()) {
                if (parseInt(req.params.color) >= 0 && parseInt(req.params.color) <= 256) {
                    res.send(container.circuit.setLightColor(parseInt(req.params.circuit), parseInt(req.params.color)))
                } else {
                    res.send('Not a valid light set color.')
                }
            }
        })

        app.get('/light/circuit/:circuit/setSwimDelay/:delay', function (req, res) {
            if (parseInt(req.params.circuit) > 0 && parseInt(req.params.circuit) <= container.circuit.getNumberOfCircuits()) {
                if (parseInt(req.params.delay) >= 0 && parseInt(req.params.delay) <= 256) {
                    res.send(container.circuit.setLightSwimDelay(parseInt(req.params.circuit), parseInt(req.params.delay)))
                } else {
                    res.send('Not a valid light swim delay.')
                }
            }
        })

        app.get('/light/circuit/:circuit/setPosition/:position', function (req, res) {
            if (parseInt(req.params.circuit) > 0 && parseInt(req.params.circuit) <= container.circuit.getNumberOfCircuits()) {
                if (parseInt(req.params.position) >= 0 && parseInt(req.params.position) <= container.circuit.getNumberOfCircuits()) {
                    res.send(container.circuit.setLightPosition(parseInt(req.params.circuit), parseInt(req.params.position)))
                } else {
                    res.send('Not a valid light position.')
                }
            }
        })

        app.get('/circuit/:circuit', function (req, res) {
            if (parseInt(req.params.circuit) > 0 && parseInt(req.params.circuit) <= container.circuit.getNumberOfCircuits()) {
                res.send(container.circuit.getCircuit(parseInt(req.params.circuit)))
            } else {
                res.send('Not a valid circuit')
            }
        })

        app.get('/circuit/:circuit/toggle', function (req, res) {
            container.circuit.toggleCircuit(parseInt(req.params.circuit), function (response) {
                res.send(response)
            })
        })

        app.get('/circuit/:circuit/set/:set', function (req, res) {
            container.circuit.setCircuit(parseInt(req.params.circuit), parseInt(req.params.set), function (response) {
                res.send(response)
            })
        })

        app.get('/spaheat/setpoint/:spasetpoint', function (req, res) {
            container.heat.setSpaSetPoint(parseInt(req.params.spasetpoint), function (response) {
                res.send(response)
            })
        })

        app.get('/spaheat/increment', function (req, res) {
            container.heat.incrementSpaSetPoint(1, function (response) {
                res.send(response)
            })
        })

        app.get('/spaheat/increment/:spasetpoint', function (req, res) {
            container.heat.incrementSpaSetPoint(parseInt(req.params.spasetpoint), function (response) {
                res.send(response)
            })
        })

        app.get('/spaheat/decrement', function (req, res) {
            container.heat.decrementSpaSetPoint(1, function (response) {
                res.send(response)
            })
        })

        app.get('/spaheat/decrement/:spasetpoint', function (req, res) {
            container.heat.decrementSpaSetPoint(parseInt(req.params.spasetpoint), function (response) {
                res.send(response)
            })
        })

        app.get('/spaheat/mode/:spaheatmode', function (req, res) {
            container.heat.setSpaHeatMode(parseInt(req.params.spaheatmode), function (response) {
                res.send(response)
            })
        })

        app.get('/poolheat/setpoint/:poolsetpoint', function (req, res) {
            container.heat.setPoolSetPoint(parseInt(req.params.poolsetpoint), function (response) {
                res.send(response)
            })
        })

        app.get('/poolheat/decrement', function (req, res) {
            container.heat.decrementPoolSetPoint(1, function (response) {
                res.send(response)
            })
        })


        app.get('/poolheat/decrement/:poolsetpoint', function (req, res) {
            container.heat.decrementPoolSetPoint(parseInt(req.params.poolsetpoint), function (response) {
                res.send(response)
            })
        })

        app.get('/poolheat/increment', function (req, res) {
            container.heat.incrementPoolSetPoint(1, function (response) {
                res.send(response)
            })
        })

        app.get('/poolheat/increment/:poolsetpoint', function (req, res) {
            container.heat.incrementPoolSetPoint(parseInt(req.params.poolsetpoint), function (response) {
                res.send(response)
            })
        })

        app.get('/poolheat/mode/:poolheatmode', function (req, res) {
            container.heat.setPoolHeatMode(parseInt(req.params.poolheatmode), function (response) {
                res.send(response)
            })

        })

        app.get('/sendthispacket/:packet', function (req, res) {
            container.queuePacket.sendThisPacket(req.params.packet, function (response) {
                res.send(response)
            })

        })

        app.get('pumpCommand/pump/:pump/type/:type', function (req, res) {
            var pump = parseInt(req.params.pump)
            var type = type
            var response = {}
            response.text = 'Socket setPumpType variables - pump: ' + pump + ', type: ' + type
            response.pump = pump
            response.type = type
            container.settings.updatePumpTypeAsync(pump, type)
            container.logger.info(response)
        })

        /* New pumpCommand API's  */
        //#1  Turn pump off
        app.get('/pumpCommand/off/pump/:pump', function (req, res) {
            var pump = parseInt(req.params.pump)
            var response = {}
            response.text = 'REST API pumpCommand variables - pump: ' + pump + ', power: off, duration: null'
            response.pump = pump
            response.value = null
            response.duration = -1
            container.pumpControllerTimers.clearTimer(pump)
            res.send(response)
        })

        //#2  Run pump indefinitely.
        app.get('/pumpCommand/run/pump/:pump', function (req, res) {
            var pump = parseInt(req.params.pump)
            var response = {}
            response.text = 'REST API pumpCommand variables - pump: ' + pump + ', power: on, duration: null'
            response.pump = pump
            response.value = 1
            response.duration = -1
            container.pumpControllerTimers.startPowerTimer(pump, -1) //-1 for indefinite duration
            res.send(response)
        })

        // //variation on #2.  Probably should get rid of this as "on" is synonym to "run"
        // app.get('/pumpCommand/on/pump/:pump', function(req, res) {
        //     var pump = parseInt(req.params.pump)
        //     var response = {}
        //     response.text = 'REST API pumpCommand variables - pump: ' + pump + ', power: on, duration: null'
        //     response.pump = pump
        //     response.value = 1
        //     response.duration = -1
        //     container.pumpControllerTimers.startPowerTimer(pump, -1) //-1 for indefinite duration
        //     res.send(response)
        // })

        //#3  Run pump for a duration.
        app.get('/pumpCommand/run/pump/:pump/duration/:duration', function (req, res) {
            var pump = parseInt(req.params.pump)
            var duration = parseInt(req.params.duration)
            var response = {}
            response.text = 'REST API pumpCommand variables - pump: ' + pump + ', power: on, duration: ' + duration
            response.pump = pump
            response.value = null
            response.duration = duration
            container.pumpControllerTimers.startPowerTimer(pump, duration) //-1 for indefinite duration
            res.send(response)
        })

        // //variation on #3.  Probably should get rid of this as "on" is synonym to "run"
        // app.get('/pumpCommand/on/pump/:pump/duration/:duration', function(req, res) {
        //     var pump = parseInt(req.params.pump)
        //     var duration = parseInt(req.params.duration)
        //     var response = {}
        //     response.text = 'REST API pumpCommand variables - pump: ' + pump + ', power: on, duration: ' + duration
        //     response.pump = pump
        //     response.value = null
        //     response.duration = duration
        //     container.pumpControllerTimers.startPowerTimer(pump, duration) //-1 for indefinite duration
        //     res.send(response)
        // })


        //#4  Run pump program for indefinite duration
        app.get('/pumpCommand/run/pump/:pump/program/:program', function (req, res) {
            var pump = parseInt(req.params.pump)
            var program = parseInt(req.params.program)

            //TODO: Push the callback into the pump functions so we can get confirmation back and not simply regurgitate the request
            var response = {}
            response.text = 'REST API pumpCommand variables - pump: ' + pump + ', program: ' + program + ', value: null, duration: null'
            response.pump = pump
            response.program = program
            response.duration = -1
            container.pumpControllerTimers.startProgramTimer(pump, program, -1)
            res.send(response)
        })

        //#5 Run pump program for a specified duration
        app.get('/pumpCommand/run/pump/:pump/program/:program/duration/:duration', function (req, res) {
            var pump = parseInt(req.params.pump)
            var program = parseInt(req.params.program)
            var duration = parseInt(req.params.duration)
            var response = {}
            response.text = 'REST API pumpCommand variables - pump: ' + pump + ', program: ' + program + ', duration: ' + duration
            response.pump = pump
            response.program = program
            response.duration = duration
            container.pumpControllerTimers.startProgramTimer(pump, program, duration)
            res.send(response)
        })

        //#6 Run pump at RPM for an indefinite duration
        app.get('/pumpCommand/run/pump/:pump/rpm/:rpm', function (req, res) {
            var pump = parseInt(req.params.pump)
            var rpm = parseInt(req.params.rpm)
            var response = {}
            response.text = 'REST API pumpCommand variables - pump: ' + pump + ', rpm: ' + rpm + ', duration: null'
            response.pump = pump
            response.speed = rpm
            response.duration = -1
            // container.pumpControllerMiddleware.runRPMSequence(pump, rpm)
            container.pumpControllerTimers.startRPMTimer(pump, rpm, -1)
            res.send(response)
        })

        //#7 Run pump at RPM for specified duration
        app.get('/pumpCommand/run/pump/:pump/rpm/:rpm/duration/:duration', function (req, res) {
            var pump = parseInt(req.params.pump)
            var rpm = parseInt(req.params.rpm)
            var duration = parseInt(req.params.duration)
            var response = {}
            response.text = 'REST API pumpCommand variables - pump: ' + pump + ', rpm: ' + rpm + ', duration: ' + duration
            response.pump = pump
            response.value = rpm
            response.duration = duration
            container.pumpControllerTimers.startRPMTimer(pump, rpm, duration)
            res.send(response)
        })

        //#8  Save program to pump
        app.get('/pumpCommand/save/pump/:pump/program/:program/rpm/:speed', function (req, res) {
            var pump = parseInt(req.params.pump)
            var program = parseInt(req.params.program)
            var speed = parseInt(req.params.speed)
            var response = {}
            response.text = 'REST API pumpCommand variables - pump: ' + pump + ', program: ' + program + ', rpm: ' + speed + ', duration: null'
            response.pump = pump
            response.program = program
            response.speed = speed
            response.duration = null
            container.pumpControllerMiddleware.pumpCommandSaveProgram(pump, program, speed)
            res.send(response)
        })

        //#9  Save and run program for indefinite duration
        app.get('/pumpCommand/saverun/pump/:pump/program/:program/rpm/:speed', function (req, res) {
            var pump = parseInt(req.params.pump)
            var program = parseInt(req.params.program)
            var speed = parseInt(req.params.speed)
            var duration = parseInt(req.params.duration)
            var response = {}
            response.text = 'REST API pumpCommand variables - pump: ' + pump + ', program: ' + program + ', speed: ' + speed + ', duration: indefinite'
            response.pump = pump
            response.program = program
            response.speed = speed
            response.duration = -1
            container.pumpControllerMiddleware.pumpCommandSaveAndRunProgramWithValueForDuration(pump, program, speed, -1)
            res.send(response)
        })

        //#10  Save and run program for specified duration
        app.get('/pumpCommand/saverun/pump/:pump/program/:program/rpm/:speed/duration/:duration', function (req, res) {
            var pump = parseInt(req.params.pump)
            var program = parseInt(req.params.program)
            var speed = parseInt(req.params.speed)
            var duration = parseInt(req.params.duration)
            var response = {}
            response.text = 'REST API pumpCommand variables - pump: ' + pump + ', program: ' + program + ', speed: ' + speed + ', duration: ' + duration
            response.pump = pump
            response.program = program
            response.speed = speed
            response.duration = duration
            container.pumpControllerMiddleware.pumpCommandSaveAndRunProgramWithValueForDuration(pump, program, speed, duration)
            res.send(response)
        })

        //#11 Run pump at GPM for an indefinite duration
        app.get('/pumpCommand/run/pump/:pump/gpm/:gpm', function (req, res) {
            var pump = parseInt(req.params.pump)
            var gpm = parseInt(req.params.gpm)
            var response = {}
            response.text = 'REST API pumpCommand variables - pump: ' + pump + ', gpm: ' + gpm + ', duration: -1'
            response.pump = pump
            response.speed = gpm
            response.duration = -1
            // container.pumpControllerMiddleware.runGPMSequence(pump, gpm)
            container.pumpControllerTimers.startGPMTimer(pump, gpm, -1)
            res.send(response)
        })

        //#12 Run pump at GPM for specified duration
        app.get('/pumpCommand/run/pump/:pump/gpm/:gpm/duration/:duration', function (req, res) {
            var pump = parseInt(req.params.pump)
            var gpm = parseInt(req.params.gpm)
            var duration = parseInt(req.params.duration)
            var response = {}
            response.text = 'REST API pumpCommand variables - pump: ' + pump + ', gpm: ' + gpm + ', duration: ' + duration
            response.pump = pump
            response.speed = gpm
            response.duration = duration
            container.pumpControllerTimers.startGPMTimer(pump, gpm, duration)
            res.send(response)
        })

        //#13  Save program to pump
        app.get('/pumpCommand/save/pump/:pump/program/:program/gpm/:speed', function (req, res) {
            var pump = parseInt(req.params.pump)
            var program = parseInt(req.params.program)
            var speed = parseInt(req.params.speed)
            var response = {}
            response.text = 'REST API pumpCommand variables - pump: ' + pump + ', program: ' + program + ', gpm: ' + speed + ', duration: null'
            response.pump = pump
            response.program = program
            response.speed = speed
            response.duration = null
            if (container.pumpControllerMiddleware.pumpCommandSaveProgram(pump, program, speed)) {
                res.send(response)

            }
            else {
                response.text = 'FAIL: ' + response.text
                res.send(response)
            }
        })

        //#14  Save and run program for indefinite duration
        app.get('/pumpCommand/saverun/pump/:pump/program/:program/gpm/:speed', function (req, res) {
            var pump = parseInt(req.params.pump)
            var program = parseInt(req.params.program)
            var speed = parseInt(req.params.speed)
            var response = {}
            response.text = 'REST API pumpCommand variables - pump: ' + pump + ', program: ' + program + ', speed: ' + speed + ', duration: indefinite'
            response.pump = pump
            response.program = program
            response.speed = speed
            response.duration = -1
            if (container.pumpControllerMiddleware.pumpCommandSaveAndRunProgramWithValueForDuration(pump, program, speed, -1))
                res.send(response)
            else {
                response.text = 'FAIL: ' + response.text
                res.send(response)
            }
        })

        //#15  Save and run program for specified duration

        app.get('/pumpCommand/saverun/pump/:pump/program/:program/gpm/:speed/duration/:duration', function (req, res) {
            var pump = parseInt(req.params.pump)
            var program = parseInt(req.params.program)
            var speed = parseInt(req.params.speed)
            var duration = parseInt(req.params.duration)
            var response = {}
            response.text = 'REST API pumpCommand variables - pump: ' + pump + ', program: ' + program + ', speed: ' + speed + ', duration: ' + duration
            response.pump = pump
            response.program = program
            response.speed = speed
            response.duration = duration
            if (container.pumpControllerMiddleware.pumpCommandSaveAndRunProgramWithValueForDuration(pump, program, speed, duration)) {
                res.send(response)
            }
            else {
                response.text = 'FAIL: ' + response.text
                res.send(response)
            }

        })

        /* END New pumpCommand API's  */


        /* Invalid pump commands -- sends response */
        app.get('/pumpCommand/save/pump/:pump/rpm/:rpm', function (req, res) {
            //TODO:  this should be valid.  Just turn the pump on with no program at a specific speed.  Maybe 5,1,1 (manual)?
            var response = {}
            response.text = 'FAIL: Please provide the program number when saving the program.  /pumpCommand/save/pump/#/program/#/rpm/#'
            res.send(response)
        })


        app.get('/pumpCommand/save/pump/:pump/program/:program', function (req, res) {
            var pump = parseInt(req.params.pump)
            var program = parseInt(req.params.program)

            //TODO: Push the callback into the pump functions so we can get confirmation back and not simply regurgitate the request
            var response = {}
            response.text = 'FAIL: Please provide a speed /speed/{speed} when requesting to save the program'
            response.pump = pump
            response.program = program
            response.duration = null
            res.send(response)
        })

        /* END Invalid pump commands -- sends response */

    }


    /*istanbul ignore next */
    if (container.logModuleLoading)
        container.logger.info('Loaded: server.js');

    return {
        getServer: getServer,
        closeAsync: closeAsync,
        closeAllAsync: closeAllAsync,
        initAsync: initAsync,
        mdnsQuery: mdnsQuery,
        emitter: emitter,
        mdnsEmitter: mdnsEmitter
    };
};
<|MERGE_RESOLUTION|>--- conflicted
+++ resolved
@@ -324,11 +324,8 @@
         app.use('/jquery', express.static(path.join(process.cwd(), '/node_modules/jquery/'), { maxAge: '60d' }));
         app.use('/jquery-ui', express.static(path.join(process.cwd(), '/node_modules/jquery-ui-dist/'), { maxAge: '60d' }));
         app.use('/jquery-clockpicker', express.static(path.join(process.cwd(), '/node_modules/jquery-clockpicker/dist/'), { maxAge: '60d' }));
-<<<<<<< HEAD
         app.use('/socket.io-client', express.static(path.join(process.cwd(), '/node_modules/socket.io-client/dist/'), { maxAge: '60d' }));
-=======
-	app.use('/socket.io-client', express.static(path.join(process.cwd(), '/node_modules/socket.io-client/dist/'), { maxAge: '60d' }));
->>>>>>> 8ef08709
+
 
         // disable for security
         app.disable('x-powered-by')
