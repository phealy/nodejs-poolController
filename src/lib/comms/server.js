--- conflicted
+++ resolved
@@ -15,989 +15,815 @@
  *  along with this program.  If not, see <http://www.gnu.org/licenses/>.
  */
 
-// Setup express server, both http and https (looping over the two types, each can support Auth or not - independently)
+// Setup express auth, both http and https (looping over the two types, each can support Auth or not - independently)
 module.exports = function(container) {
 
     /*istanbul ignore next */
     if (container.logModuleLoading)
-        container.logger.info('Loading: server.js');
-
-    var express = [], app = [], port = [], path = [], server = [];
-	var typeServer = ['http', 'https'];
-	var srvDesired = 0;
-	var srvActive = 0;
-    
+        container.logger.info('Loading: auth.js');
+
+    var express = container.express, servers = {http:{}, https:{}}, serversPromise = [];
+    // app = [], port = [],
+    // var typeServer = ['http', 'https'];
+    // var srvDesired = 0;
+    // var srvActive = 0;
+    var path = require('path').posix;
+    var defaultPort = {http: 3000, https:3001}
+
+
+    function startServer(type) {
+        return new Promise(function (resolve, reject) {
+
+            if (container.settings.get(type + 'Enabled')){
+                // srvDesired += container.settings.get(type + 'Enabled');
+
+                servers[type].app = express();
+                servers[type].port = container.settings.get(type + 'ExpressPort') || defaultPort[type];
+                servers[type].server = undefined;
+
+                container.logger.info('Starting up express auth, ' + type + ' (port %d)', servers[type].port);
+
+                // And Enable Authentication (if configured)
+                if (container.settings.get(type + 'ExpressAuth') === 1) {
+                    var auth = container.auth;
+                    var basic = auth.basic({
+                        file: path.join(process.cwd(), container.settings.get(type + 'ExpressAuthFile'))
+                    });
+                    servers[type].app.use(auth.connect(basic));
+                }
+
+                // Create Server
+                if (type==='https') {
+                    var opt_https = {
+                        key: container.fs.readFileSync(path.join(process.cwd(), container.settings.get('httpsExpressKeyFile'))),
+                        cert: container.fs.readFileSync(path.join(process.cwd(), container.settings.get('httpsExpressCertFile'))),
+                        requestCert: false,
+                        rejectUnauthorized: false
+                    };
+                    servers[type].server = container.https.createServer(opt_https, servers[type].app);
+                } else
+                    servers[type].server = container.http.createServer(servers[type].app);
+
+                // Configure Server
+                if (type==='http'  && container.settings.get('redirectToHttps')){
+
+                    servers[type].app.get('*', function(req, res) {
+                        var host = req.get('Host');
+                        // replace the port in the host
+                        host = host.replace(/:\d+$/, ":"+container.settings.get('httpsExpressPort'));
+                        // determine the redirect destination
+                        var destination = ['https://', host, req.url].join('');
+                        return res.redirect(destination);
+                    });
+
+                }
+                else
+                    configExpressServer(servers[type].app, express);
+
+                // And Start Listening
+                servers[type].server.listen(servers[type].port, function () {
+                    container.logger.verbose('Express Server ' + type + ' listening at port %d', servers[type].port);
+                    // srvActive += 1;
+                    // if (srvActive === srvDesired)
+                    container.io.init(servers[type].server,type)
+                    resolve();
+                });
+
+                servers[type].server.on('error', function (e) {
+                    container.logger.error('error from ' + type + ':', e)
+                    console.error(e)
+                    reject(e)
+                });
+            }
+            else {
+                resolve('Not starting '+ type + ' server.')
+            }
+        });
+    }
+
     function init() {
-		return new Promise(function(resolve, reject) {
-			for (var iter = 0; iter < typeServer.length; iter++) {
-				var currServer = typeServer[iter];
-				srvDesired += container.settings.get(currServer + 'Enabled');
-				
-				express[iter] = container.express;
-				app[iter] = express[iter]();
-				port[iter] = container.settings.get(currServer + 'ExpressPort') || 3000;
-				path[iter] = require('path').posix;
-				server[iter] = undefined;
-				container.logger.info('Starting up express server, ' + currServer + ' (port %d)', port[iter]);
-
-				// And Enable Authentication (if configured)
-				if (container.settings.get(currServer + 'ExpressAuth') === 1) {
-					var auth = container.auth;
-					var basic = auth.basic({
-						file: path[iter].join(process.cwd(), container.settings.get(currServer + 'ExpressAuthFile'))
-					});
-					app[iter].use(auth.connect(basic));
-				}
-
-				// Create Server
-				if (currServer === 'https') {
-					var opt_https = {
-						key: container.fs.readFileSync(path[iter].join(process.cwd(), '/data/server.key')),
-						cert: container.fs.readFileSync(path[iter].join(process.cwd(), '/data/server.crt')),
-						requestCert: false,
-						rejectUnauthorized: false
-					};
-					server[iter] = container.https.createServer(opt_https, app[iter]);
-				} else
-					server[iter] = container.http.createServer(app[iter]);
-
-				// Configure Server
-				configExpressServer(app[iter], express[iter], path[iter], container);
-				
-				// And Start Listening
-				server[iter].listen(port[iter], function () {
-					container.logger.verbose('Express Server ' + currServer + ' listening at port %d', port[iter]);
-					srvActive += 1;
-					if (srvActive === srvDesired)
-						resolve();
-				});
-			}
-		});
+
+        serversPromise.push(startServer('https'))
+        serversPromise.push(startServer('http'))
+
+        return Promise.all(serversPromise)
+            .then(function () {
+                console.log('Server starting complete.')
+            })
+
+
+    }
+
+    // function startHttps() {
+    //     return new Promise(function (resolve, reject) {
+    //         var iter = typeServer.indexOf('https')
+    //         var type = typeServer[iter];
+    //         if (container.settings.get(type + 'Enabled')){
+    //             //for (var iter = 0; iter < typeServer.length; iter++) {
+    //
+    //
+    //             //srvDesired += container.settings.get(type + 'Enabled');
+    //
+    //             express[iter] = container.express;
+    //             app[iter] = express[iter]();
+    //             port[iter] = container.settings.get(type + 'ExpressPort') || 3000 + iter;
+    //
+    //             servers[type] = undefined;
+    //             container.logger.info('Starting up express auth, ' + type + ' (port %d)', port[iter]);
+    //
+    //             // And Enable Authentication (if configured)
+    //             if (container.settings.get(type + 'ExpressAuth') === 1) {
+    //                 var auth = container.auth;
+    //                 var basic = auth.basic({
+    //                     file: path.join(process.cwd(), container.settings.get(type + 'ExpressAuthFile'))
+    //                 });
+    //                 app[iter].use(auth.connect(basic));
+    //             }
+    //
+    //
+    //
+    //             // Configure Server
+    //             configExpressServer(app[iter], express[iter], path, container);
+    //
+    //             // And Start Listening
+    //             servers[type].listen(port[iter], function () {
+    //                 container.logger.verbose('Express Server ' + type + ' listening at port %d', port[iter]);
+    //                 // srvActive += 1;
+    //                 // if (srvActive === srvDesired)
+    //                 container.io.init(servers[type],'https')
+    //                 resolve();
+    //             });
+    //
+    //             servers[type].on('error', function (e) {
+    //                 container.logger.error('error from ' + iter + ':', e)
+    //                 console.error(e)
+    //                 reject(e)
+    //             });
+    //         }
+    //         else {
+    //             resolve('Not starting HTTPS auth.')
+    //         }
+    //     });
+    // }
+
+
+    var close = function(type) {
+        return new Promise(function (resolve, reject) {
+            // for (var iter = 0; iter < typeServer.length; iter++) {
+            //     var type = typeServer[iter];
+            if (servers[type] !== undefined) {
+                container.io.stop(type)
+                servers[type].server.close(function () {
+                    container.logger.verbose('Express Server ' + type + ' closed');
+                    // srvActive -= 1;
+                    // if (srvActive === 0)
+                    resolve();
+                });
+            } else {
+                console.warn('Trying to close ' + type + ' express auth, but it is not running.');
+                reject();
+            }
+            // }
+        }).catch(function(err){
+            console.log('error closing express or socket auth.', err)
+        });
+    }
+
+    var closeAll = function(){
+        serversPromise.push(close('http'), close('https'))
+        return Promise.all(serversPromise)
+            .then(function(){
+                container.logger.info('All express servers closed')
+            })
+            .catch(function(err){
+                container.logger.error('Problem stopping express servers')
+                console.error(err)
+            })
+    }
+
+    var getServer = function() {
+        return servers;
     };
-	
-    var close = function() {
-		return new Promise(function (resolve, reject) {
-			for (var iter = 0; iter < typeServer.length; iter++) {
-				var currServer = typeServer[iter];
-				if (server[iter] !== undefined) {
-					server[iter].close(function () {
-						container.logger.verbose('Express Server ' + currServer + ' closed (was listening at port %d).', port);
-						srvActive -= 1;
-						if (srvActive === 0)
-							resolve();
-					});
-				} else {
-					console.warn('Trying to close ' + currServer + ' express server, but it is not running.');
-					reject();
-				}
-    	    }
-		});
+
+
+
+    function configExpressServer(app, express) {
+        // Hook to use custom routes
+        var customRoutes = require(path.join(process.cwd(), 'src/integrations/customExpressRoutes'));
+        customRoutes.init(app);
+
+        // Routing
+        app.use(express.static(path.join(process.cwd(), 'src/www')));
+        app.use('/bootstrap', express.static(path.join(process.cwd(), '/node_modules/bootstrap/dist/')));
+        app.use('/jquery', express.static(path.join(process.cwd(), '/node_modules/jquery/')));
+        app.use('/jquery-ui', express.static(path.join(process.cwd(), '/node_modules/jquery-ui-dist/')));
+        app.use('/jquery-clockpicker', express.static(path.join(process.cwd(), '/node_modules/jquery-clockpicker/dist/')));
+
+        // disable for security
+        app.disable('x-powered-by')
+
+        /*app.get('/status', function(req, res) {
+            res.send(container.status.getCurrentStatus())
+        })*/
+
+        app.get('/all', function(req, res) {
+            res.send(container.helpers.allEquipmentInOneJSON());
+            container.io.emitToClients('all');
+        });
+
+        app.get('/one', function(req, res) {
+            res.send(container.helpers.allEquipmentInOneJSON());
+            container.io.emitToClients('all');
+        });
+
+        /*istanbul ignore next */
+        app.get('/reload', function(req, res) {
+            container.reload.reload();
+            res.send('reloading configuration');
+        });
+
+        app.get('/cancelDelay', function(req, res) {
+            res.send(container.circuit.setDelayCancel());
+        });
+
+        app.get('/heat', function(req, res) {
+            res.send(container.temperatures.getTemperatures());
+        });
+        app.get('/temperatures', function(req, res) {
+            res.send(container.temperatures.getTemperatures());
+        });
+        app.get('/temperature', function(req, res) {
+            res.send(container.temperatures.getTemperatures());
+        });
+
+        app.get('/circuit', function(req, res) {
+            res.send(container.circuit.getCurrentCircuits());
+        });
+
+        app.get('/schedule', function(req, res) {
+            res.send(container.schedule.getCurrentSchedule());
+        });
+
+        app.get('/schedule/toggle/id/:id/day/:day', function(req, res) {
+            var id = parseInt(req.params.id);
+            var day = req.params.day;
+            var response = {};
+            response.text = 'REST API received request to toggle day ' + day + ' on schedule with ID:' + id;
+            container.logger.info(response);
+            container.schedule.toggleDay(id, day);
+            res.send(response);
+        });
+
+        app.get('/schedule/delete/id/:id', function(req, res) {
+            var id = parseInt(req.params.id);
+            var response = {};
+            response.text = 'REST API received request to delete schedule or egg timer with ID:' + id;
+            container.logger.info(response);
+            container.schedule.deleteScheduleOrEggTimer(id);
+            res.send(response);
+        });
+
+        app.get('/schedule/set/id/:id/startOrEnd/:sOE/hour/:hour/min/:min', function(req, res) {
+            var id = parseInt(req.params.id);
+            var hour = parseInt(req.params.hour);
+            var min = parseInt(req.params.min);
+            var response = {};
+            response.text = 'REST API received request to set ' + req.params.sOE + ' time on schedule with ID (' + id + ') to ' +hour+':'+min;
+            container.logger.info(response);
+            container.schedule.setControllerScheduleStartOrEndTime(id, req.params.sOE, hour, min);
+            res.send(response);
+        });
+
+        app.get('/schedule/set/id/:id/circuit/:circuit', function(req, res) {
+            var id = parseInt(req.params.id);
+            var circuit = parseInt(req.params.circuit);
+            var response = {};
+            response.text = 'REST API received request to set circuit on schedule with ID (' + id + ') to ' + container.circuit.getFriendlyName(circuit)
+            container.logger.info(response)
+            container.schedule.setControllerScheduleCircuit(id, circuit)
+            res.send(response)
+        })
+
+        app.get('/eggtimer/set/id/:id/circuit/:circuit/hour/:hour/min/:min', function(req, res) {
+            var id = parseInt(req.params.id)
+            var circuit = parseInt(req.params.circuit)
+            var hr = parseInt(req.params.hour)
+            var min = parseInt(req.params.min)
+            var response = {}
+            response.text = 'REST API received request to set eggtimer with ID (' + id + '): ' + container.circuit.getFriendlyName(circuit) + ' for ' + hr + ' hours, ' +min+' minutes'
+            container.logger.info(response)
+            container.schedule.setControllerEggTimer(id, circuit, hr, min)
+            res.send(response)
+        })
+
+        app.get('/schedule/set/:id/:circuit/:starthh/:startmm/:endhh/:endmm/:days', function(req, res) {
+            var id = parseInt(req.params.id)
+            var circuit = parseInt(req.params.circuit)
+            var starthh = parseInt(req.params.starthh)
+            var startmm = parseInt(req.params.startmm)
+            var endhh = parseInt(req.params.endhh)
+            var endmm = parseInt(req.params.endmm)
+            var days = parseInt(req.params.days)
+            var response = {}
+            response.text = 'REST API received request to set schedule ' + id + ' with values (start) ' + starthh + ':'+startmm + ' (end) ' + endhh + ':'+ endmm + ' with days value ' + days
+            container.logger.info(response)
+            container.schedule.setControllerSchedule(id, circuit, starthh, startmm, endhh, endmm, days)
+            res.send(response)
+        })
+
+        // TODO:  merge above and this code into single function
+        app.get('/setSchedule/:id/:circuit/:starthh/:startmm/:endhh/:endmm/:days', function(req, res) {
+            var id = parseInt(req.params.id)
+            var circuit = parseInt(req.params.circuit)
+            var starthh = parseInt(req.params.starthh)
+            var startmm = parseInt(req.params.startmm)
+            var endhh = parseInt(req.params.endhh)
+            var endmm = parseInt(req.params.endmm)
+            var days = parseInt(req.params.days)
+            var response = {}
+            response.text = 'REST API received request to set schedule ' + id + ' with values (start) ' + starthh + ':'+startmm + ' (end) ' + endhh + ':'+ endmm + ' with days value ' + days
+            container.logger.info(response)
+            container.schedule.setControllerSchedule(id, circuit, starthh, startmm, endhh, endmm, days)
+            res.send(response)
+        })
+
+        app.get('/time', function(req, res) {
+            res.send(container.time.getTime())
+        })
+
+        app.get('/datetime', function(req, res) {
+            res.send(container.time.getTime())
+        })
+
+
+//TODO: do we need DOW in these???
+        app.get('/datetime/set/time/:hh/:mm/date/:dow/:dd/:mon/:yy/:dst', function(req, res) {
+            var hour = parseInt(req.params.hh)
+            var min = parseInt(req.params.mm)
+            var day = parseInt(req.params.dd)
+            var month = parseInt(req.params.mon)
+            var year = parseInt(req.params.yy)
+            var autodst = parseInt(req.params.dst)
+            var dayofweek = parseInt(req.params.dow)
+            var dowIsValid = container.time.lookupDOW(dayofweek)
+            var response = {}
+            if ((hour >= 0 && hour <= 23) && (min >= 0 && min <= 59) && (day >= 1 && day <= 31) && (month >= 1 && month <= 12) && (year >= 0 && year <= 99) && dowIsValid !== -1 && (autodst === 0 || autodst === 1)) {
+                response.text = 'REST API received request to set date/time to: ' + hour + ':' + min + '(military time)'
+                response.text += 'dayofweek: ' + dowIsValid + '(' + dayofweek + ') date: ' + month + '/' + day + '/20' + year + ' (mm/dd/yyyy)'
+                response.text += 'automatically adjust dst (currently no effect): ' + autodst
+                container.time.setDateTime(hour, min, dayofweek, day, month, year, autodst)
+                container.logger.info(response)
+            } else {
+                response.text = 'FAIL: hour (' + hour + ') should be 0-23 and minute (' + min + ') should be 0-59.  Received: ' + hour + ':' + min
+                response.text += 'Day (' + day + ') should be 0-31, month (' + month + ') should be 0-12 and year (' + year + ') should be 0-99.'
+                response.text += 'Day of week (' + dayofweek + ') should be one of: [1,2,4,8,16,32,64] [Sunday->Saturday]'
+                response.text += 'dst (' + autodst + ') should be 0 or 1'
+                container.logger.warn(response)
+            }
+            res.send(response)
+        })
+
+
+        app.get('/datetime/set/time/hour/:hh/min/:mm/date/dow/:dow/day/:dd/mon/:mon/year/:yy/dst/:dst', function(req, res) {
+            var hour = parseInt(req.params.hh)
+            var min = parseInt(req.params.mm)
+            var day = parseInt(req.params.dd)
+            var month = parseInt(req.params.mon)
+            var year = parseInt(req.params.yy)
+            var autodst = parseInt(req.params.dst)
+            var dayofweek = parseInt(req.params.dow)
+            var dowIsValid = container.time.lookupDOW(dayofweek)
+            var response = {}
+            if ((hour >= 0 && hour <= 23) && (min >= 0 && min <= 59) && (day >= 1 && day <= 31) && (month >= 1 && month <= 12) && (year >= 0 && year <= 99) && dowIsValid !== -1 && (autodst === 0 || autodst === 1)) {
+                response.text = 'REST API received request to set date/time to: ' + hour + ':' + min + '(military time)'
+                response.text += 'dayofweek: ' + dowIsValid + '(' + dayofweek + ') date: ' + month + '/' + day + '/20' + year + ' (mm/dd/yyyy)'
+                response.text += 'automatically adjust dst (currently no effect): ' + autodst
+                container.time.setDateTime(hour, min, dayofweek, day, month, year, autodst)
+                container.logger.info(response)
+            } else {
+                response.text = 'FAIL: hour (' + hour + ') should be 0-23 and minute (' + min + ') should be 0-59.  Received: ' + hour + ':' + min
+                response.text += 'Day (' + day + ') should be 0-31, month (' + month + ') should be 0-12 and year (' + year + ') should be 0-99.'
+                response.text += 'Day of week (' + dayofweek + ') should be one of: [1,2,4,8,16,32,64] [Sunday->Saturday]'
+                response.text += 'dst (' + autodst + ') should be 0 or 1'
+                container.logger.warn(response)
+            }
+            res.send(response)
+        })
+
+        app.get('/pump', function(req, res) {
+            res.send(container.pump.getCurrentPumpStatus())
+        })
+
+        app.get('/chlorinator', function(req, res) {
+            res.send(container.chlorinator.getChlorinatorStatus())
+        })
+
+        app.get('/intellichem', function(req, res) {
+            res.send(container.intellichem.getCurrentIntellichem())
+        })
+
+        app.get('/chlorinator/:chlorinateLevel', function(req, res) {
+            container.chlorinator.setChlorinatorLevel(parseInt(req.params.chlorinateLevel), function(response) {
+                res.send(response)
+            })
+        })
+
+        app.get('/circuit/:circuit', function(req, res) {
+            if (parseInt(req.params.circuit) > 0 && parseInt(req.params.circuit) <= 20) {
+                res.send(container.circuit.getCircuit(parseInt(req.params.circuit)))
+            } else {
+                res.send('Not a valid circuit')
+            }
+        })
+
+        app.get('/circuit/:circuit/toggle', function(req, res) {
+            container.circuit.toggleCircuit(parseInt(req.params.circuit), function(response) {
+                res.send(response)
+            })
+        })
+
+        app.get('/circuit/:circuit/set/:set', function(req, res) {
+            container.circuit.setCircuit(parseInt(req.params.circuit), parseInt(req.params.set), function(response) {
+                res.send(response)
+            })
+        })
+
+        app.get('/spaheat/setpoint/:spasetpoint', function(req, res) {
+            container.heat.setSpaSetPoint(parseInt(req.params.spasetpoint), function(response) {
+                res.send(response)
+            })
+        })
+
+        app.get('/spaheat/increment', function(req, res) {
+            container.heat.incrementSpaSetPoint(1, function(response) {
+                res.send(response)
+            })
+        })
+
+        app.get('/spaheat/increment/:spasetpoint', function(req, res) {
+            container.heat.incrementSpaSetPoint(parseInt(req.params.spasetpoint), function(response) {
+                res.send(response)
+            })
+        })
+
+        app.get('/spaheat/decrement', function(req, res) {
+            container.heat.decrementSpaSetPoint(1, function(response) {
+                res.send(response)
+            })
+        })
+
+        app.get('/spaheat/decrement/:spasetpoint', function(req, res) {
+            container.heat.decrementSpaSetPoint(parseInt(req.params.spasetpoint), function(response) {
+                res.send(response)
+            })
+        })
+
+        app.get('/spaheat/mode/:spaheatmode', function(req, res) {
+            container.heat.setSpaHeatmode(parseInt(req.params.spaheatmode), function(response) {
+                res.send(response)
+            })
+        })
+
+        app.get('/poolheat/setpoint/:poolsetpoint', function(req, res) {
+            container.heat.setPoolSetPoint(parseInt(req.params.poolsetpoint), function(response) {
+                res.send(response)
+            })
+        })
+
+        app.get('/poolheat/decrement', function(req, res) {
+            container.heat.decrementPoolSetPoint(1, function(response) {
+                res.send(response)
+            })
+        })
+
+
+        app.get('/poolheat/decrement/:poolsetpoint', function(req, res) {
+            container.heat.decrementPoolSetPoint(parseInt(req.params.poolsetpoint), function(response) {
+                res.send(response)
+            })
+        })
+
+        app.get('/poolheat/increment', function(req, res) {
+            container.heat.incrementPoolSetPoint(1, function(response) {
+                res.send(response)
+            })
+        })
+
+        app.get('/poolheat/increment/:poolsetpoint', function(req, res) {
+            container.heat.incrementPoolSetPoint(parseInt(req.params.poolsetpoint), function(response) {
+                res.send(response)
+            })
+        })
+
+        app.get('/poolheat/mode/:poolheatmode', function(req, res) {
+            container.heat.setPoolHeatmode(parseInt(req.params.poolheatmode), function(response) {
+                res.send(response)
+            })
+
+        })
+
+        app.get('/sendthispacket/:packet', function(req, res) {
+            container.queuePacket.sendThisPacket(req.params.packet, function(response) {
+                res.send(response)
+            })
+
+        })
+
+        app.get('pumpCommand/pump/:pump/type/:type', function(req, res){
+            var pump = parseInt(req.params.pump)
+            var type = type
+            var response = {}
+            response.text = 'Socket setPumpType variables - pump: ' + pump + ', type: ' + type
+            response.pump = pump
+            response.type = type
+            container.configEditor.updatePumpType(pump, type)
+            container.logger.info(response)
+        })
+
+        /* New pumpCommand API's  */
+        //#1  Turn pump off
+        app.get('/pumpCommand/off/pump/:pump', function(req, res) {
+            var pump = parseInt(req.params.pump)
+            var response = {}
+            response.text = 'REST API pumpCommand variables - pump: ' + pump + ', power: off, duration: null'
+            response.pump = pump
+            response.value = null
+            response.duration = -1
+            container.pumpControllerTimers.clearTimer(pump)
+            res.send(response)
+        })
+
+        //#2  Run pump indefinitely.
+        app.get('/pumpCommand/run/pump/:pump', function(req, res) {
+            var pump = parseInt(req.params.pump)
+            var response = {}
+            response.text = 'REST API pumpCommand variables - pump: ' + pump + ', power: on, duration: null'
+            response.pump = pump
+            response.value = 1
+            response.duration = -1
+            container.pumpControllerTimers.startPowerTimer(pump, -1) //-1 for indefinite duration
+            res.send(response)
+        })
+
+        // //variation on #2.  Probably should get rid of this as "on" is synonym to "run"
+        // app.get('/pumpCommand/on/pump/:pump', function(req, res) {
+        //     var pump = parseInt(req.params.pump)
+        //     var response = {}
+        //     response.text = 'REST API pumpCommand variables - pump: ' + pump + ', power: on, duration: null'
+        //     response.pump = pump
+        //     response.value = 1
+        //     response.duration = -1
+        //     container.pumpControllerTimers.startPowerTimer(pump, -1) //-1 for indefinite duration
+        //     res.send(response)
+        // })
+
+        //#3  Run pump for a duration.
+        app.get('/pumpCommand/run/pump/:pump/duration/:duration', function(req, res) {
+            var pump = parseInt(req.params.pump)
+            var duration = parseInt(req.params.duration)
+            var response = {}
+            response.text = 'REST API pumpCommand variables - pump: ' + pump + ', power: on, duration: ' + duration
+            response.pump = pump
+            response.value = null
+            response.duration = duration
+            container.pumpControllerTimers.startPowerTimer(pump, duration) //-1 for indefinite duration
+            res.send(response)
+        })
+
+        // //variation on #3.  Probably should get rid of this as "on" is synonym to "run"
+        // app.get('/pumpCommand/on/pump/:pump/duration/:duration', function(req, res) {
+        //     var pump = parseInt(req.params.pump)
+        //     var duration = parseInt(req.params.duration)
+        //     var response = {}
+        //     response.text = 'REST API pumpCommand variables - pump: ' + pump + ', power: on, duration: ' + duration
+        //     response.pump = pump
+        //     response.value = null
+        //     response.duration = duration
+        //     container.pumpControllerTimers.startPowerTimer(pump, duration) //-1 for indefinite duration
+        //     res.send(response)
+        // })
+
+
+        //#4  Run pump program for indefinite duration
+        app.get('/pumpCommand/run/pump/:pump/program/:program', function(req, res) {
+            var pump = parseInt(req.params.pump)
+            var program = parseInt(req.params.program)
+
+            //TODO: Push the callback into the pump functions so we can get confirmation back and not simply regurgitate the request
+            var response = {}
+            response.text = 'REST API pumpCommand variables - pump: ' + pump + ', program: ' + program + ', value: null, duration: null'
+            response.pump = pump
+            response.program = program
+            response.duration = -1
+            container.pumpControllerTimers.startProgramTimer(pump, program, -1)
+            res.send(response)
+        })
+
+        //#5 Run pump program for a specified duration
+        app.get('/pumpCommand/run/pump/:pump/program/:program/duration/:duration', function(req, res) {
+            var pump = parseInt(req.params.pump)
+            var program = parseInt(req.params.program)
+            var duration = parseInt(req.params.duration)
+            var response = {}
+            response.text = 'REST API pumpCommand variables - pump: ' + pump + ', program: ' + program + ', duration: ' + duration
+            response.pump = pump
+            response.program = program
+            response.duration = duration
+            container.pumpControllerTimers.startProgramTimer(pump, program, duration)
+            res.send(response)
+        })
+
+        //#6 Run pump at RPM for an indefinite duration
+        app.get('/pumpCommand/run/pump/:pump/rpm/:rpm', function(req, res) {
+            var pump = parseInt(req.params.pump)
+            var rpm = parseInt(req.params.rpm)
+            var response = {}
+            response.text = 'REST API pumpCommand variables - pump: ' + pump + ', rpm: ' + rpm + ', duration: null'
+            response.pump = pump
+            response.speed = rpm
+            response.duration = -1
+            // container.pumpControllerMiddleware.runRPMSequence(pump, rpm)
+            container.pumpControllerTimers.startRPMTimer(pump, rpm, -1)
+            res.send(response)
+        })
+
+        //#7 Run pump at RPM for specified duration
+        app.get('/pumpCommand/run/pump/:pump/rpm/:rpm/duration/:duration', function(req, res) {
+            var pump = parseInt(req.params.pump)
+            var rpm = parseInt(req.params.rpm)
+            var duration = parseInt(req.params.duration)
+            var response = {}
+            response.text = 'REST API pumpCommand variables - pump: ' + pump + ', rpm: ' + rpm + ', duration: ' + duration
+            response.pump = pump
+            response.value = rpm
+            response.duration = duration
+            container.pumpControllerTimers.startRPMTimer(pump, rpm, duration)
+            res.send(response)
+        })
+
+        //#8  Save program to pump
+        app.get('/pumpCommand/save/pump/:pump/program/:program/rpm/:speed', function(req, res) {
+            var pump = parseInt(req.params.pump)
+            var program = parseInt(req.params.program)
+            var speed = parseInt(req.params.speed)
+            var response = {}
+            response.text = 'REST API pumpCommand variables - pump: ' + pump + ', program: ' + program + ', rpm: ' + speed + ', duration: null'
+            response.pump = pump
+            response.program = program
+            response.speed = speed
+            response.duration = null
+            container.pumpControllerMiddleware.pumpCommandSaveProgram(pump, program, speed)
+            res.send(response)
+        })
+
+        //#9  Save and run program for indefinite duration
+        app.get('/pumpCommand/saverun/pump/:pump/program/:program/rpm/:speed', function(req, res) {
+            var pump = parseInt(req.params.pump)
+            var program = parseInt(req.params.program)
+            var speed = parseInt(req.params.speed)
+            var duration = parseInt(req.params.duration)
+            var response = {}
+            response.text = 'REST API pumpCommand variables - pump: ' + pump + ', program: ' + program + ', speed: ' + speed + ', duration: indefinite'
+            response.pump = pump
+            response.program = program
+            response.speed = speed
+            response.duration = -1
+            container.pumpControllerMiddleware.pumpCommandSaveAndRunProgramWithValueForDuration(pump, program, speed, -1)
+            res.send(response)
+        })
+
+        //#10  Save and run program for specified duration
+        app.get('/pumpCommand/saverun/pump/:pump/program/:program/rpm/:speed/duration/:duration', function(req, res) {
+            var pump = parseInt(req.params.pump)
+            var program = parseInt(req.params.program)
+            var speed = parseInt(req.params.speed)
+            var duration = parseInt(req.params.duration)
+            var response = {}
+            response.text = 'REST API pumpCommand variables - pump: ' + pump + ', program: ' + program + ', speed: ' + speed + ', duration: ' + duration
+            response.pump = pump
+            response.program = program
+            response.speed = speed
+            response.duration = duration
+            container.pumpControllerMiddleware.pumpCommandSaveAndRunProgramWithValueForDuration(pump, program, speed, duration)
+            res.send(response)
+        })
+
+//#11 Run pump at GPM for an indefinite duration
+        app.get('/pumpCommand/run/pump/:pump/gpm/:gpm', function(req, res) {
+            var pump = parseInt(req.params.pump)
+            var gpm = parseInt(req.params.gpm)
+            var response = {}
+            response.text = 'REST API pumpCommand variables - pump: ' + pump + ', gpm: ' + gpm + ', duration: -1'
+            response.pump = pump
+            response.speed = gpm
+            response.duration = -1
+            // container.pumpControllerMiddleware.runGPMSequence(pump, gpm)
+            container.pumpControllerTimers.startGPMTimer(pump, gpm, -1)
+            res.send(response)
+        })
+
+//#12 Run pump at GPM for specified duration
+        app.get('/pumpCommand/run/pump/:pump/gpm/:gpm/duration/:duration', function(req, res) {
+            var pump = parseInt(req.params.pump)
+            var gpm = parseInt(req.params.gpm)
+            var duration = parseInt(req.params.duration)
+            var response = {}
+            response.text = 'REST API pumpCommand variables - pump: ' + pump + ', gpm: ' + gpm + ', duration: ' + duration
+            response.pump = pump
+            response.speed = gpm
+            response.duration = duration
+            container.pumpControllerTimers.startGPMTimer(pump, gpm, duration)
+            res.send(response)
+        })
+
+//#13  Save program to pump
+        app.get('/pumpCommand/save/pump/:pump/program/:program/gpm/:speed', function(req, res) {
+            var pump = parseInt(req.params.pump)
+            var program = parseInt(req.params.program)
+            var speed = parseInt(req.params.speed)
+            var response = {}
+            response.text = 'REST API pumpCommand variables - pump: ' + pump + ', program: ' + program + ', gpm: ' + speed + ', duration: null'
+            response.pump = pump
+            response.program = program
+            response.speed = speed
+            response.duration = null
+            container.pumpControllerMiddleware.pumpCommandSaveProgram(pump, program, speed)
+            res.send(response)
+        })
+
+//#14  Save and run program for indefinite duration
+        app.get('/pumpCommand/saverun/pump/:pump/program/:program/gpm/:speed', function(req, res) {
+            var pump = parseInt(req.params.pump)
+            var program = parseInt(req.params.program)
+            var speed = parseInt(req.params.speed)
+            var response = {}
+            response.text = 'REST API pumpCommand variables - pump: ' + pump + ', program: ' + program + ', speed: ' + speed + ', duration: indefinite'
+            response.pump = pump
+            response.program = program
+            response.speed = speed
+            response.duration = -1
+            container.pumpControllerMiddleware.pumpCommandSaveAndRunProgramWithValueForDuration(pump, program, speed, -1)
+            res.send(response)
+        })
+
+//#15  Save and run program for specified duration
+
+        app.get('/pumpCommand/saverun/pump/:pump/program/:program/gpm/:speed/duration/:duration', function(req, res) {
+            var pump = parseInt(req.params.pump)
+            var program = parseInt(req.params.program)
+            var speed = parseInt(req.params.speed)
+            var duration = parseInt(req.params.duration)
+            var response = {}
+            response.text = 'REST API pumpCommand variables - pump: ' + pump + ', program: ' + program + ', speed: ' + speed + ', duration: ' + duration
+            response.pump = pump
+            response.program = program
+            response.speed = speed
+            response.duration = duration
+            container.pumpControllerMiddleware.pumpCommandSaveAndRunProgramWithValueForDuration(pump, program, speed, duration)
+            res.send(response)
+        })
+
+        /* END New pumpCommand API's  */
+
+
+
+        /* Invalid pump commands -- sends response */
+        app.get('/pumpCommand/save/pump/:pump/rpm/:rpm', function(req, res) {
+            //TODO:  this should be valid.  Just turn the pump on with no program at a specific speed.  Maybe 5,1,1 (manual)?
+            var response = {}
+            response.text = 'FAIL: Please provide the program number when saving the program.  /pumpCommand/save/pump/#/program/#/rpm/#'
+            res.send(response)
+        })
+
+
+        app.get('/pumpCommand/save/pump/:pump/program/:program', function(req, res) {
+            var pump = parseInt(req.params.pump)
+            var program = parseInt(req.params.program)
+
+            //TODO: Push the callback into the pump functions so we can get confirmation back and not simply regurgitate the request
+            var response = {}
+            response.text = 'FAIL: Please provide a speed /speed/{speed} when requesting to save the program'
+            response.pump = pump
+            response.program = program
+            response.duration = null
+            res.send(response)
+        })
+
+        /* END Invalid pump commands -- sends response */
+
     }
 
-    var getServer = function() {
-        return server;
-    };
+
+
 
     /*istanbul ignore next */
     if (container.logModuleLoading)
-        container.logger.info('Loaded: server.js');
-
-<<<<<<< HEAD
-    var express, app, port, path, server
-
-    function init() {
-        return new Promise(function(resolve, reject){
-            express = container.express
-            app = express();
-            port = process.env.PORT || 3000;
-            path = require('path').posix
-            server = undefined;
-            container.logger.debug('Starting up express server')
-
-
-            // And Enable Authentication (if configured)
-            if (container.settings.get('expressAuth') === 1) {
-                try{
-                    container.fs.statSync(path.join(process.cwd(), container.settings.get('expressAuthFile')))
-                }
-                catch(err){
-                    container.logger.error('expressAuth enabled, but missing %s file.', path.join(process.cwd(), container.settings.get('expressAuthFile')), err)
-                    global.exit_nodejs_poolController()
-                }
-                var auth = container.auth
-                var basic = auth.basic({
-                    file: path.join(process.cwd(), container.settings.get('expressAuthFile'))
-                });
-                app.use(auth.connect(basic));
-            } else {
-                //reset auth settings
-                app = undefined
-                app = express()
-            }
-
-            // Create Server (and set https options if https is selected)
-            if (container.settings.get('expressTransport')=== 'https') {
-
-                try{
-                    container.fs.statSync(path.join(process.cwd(), '/data/server.key'))
-                    container.fs.statSync(path.join(process.cwd(), '/data/server.crt'))
-                }
-                catch(err){
-                    container.logger.error('https enabled, but missing either/both of the following: \n\t%s \n\t%s', path.join(process.cwd(), '/data/server.key'), path.join(process.cwd(), '/data/server.crt'), err)
-                    global.exit_nodejs_poolController()
-                }
-                var opt_https = {
-                    key: container.fs.readFileSync(path.join(process.cwd(), '/data/server.key')),
-                    cert: container.fs.readFileSync(path.join(process.cwd(), '/data/server.crt')),
-                    requestCert: false,
-                    rejectUnauthorized: false
-                };
-                server = container.https.createServer(opt_https, app);
-            } else
-                server = container.http.createServer(app);
-
-            //hook to use custom routes
-            var customRoutes = require(path.join(process.cwd(), 'src/integrations/customExpressRoutes'))
-            customRoutes.init(app)
-
-            server.listen(port, function () {
-                container.logger.verbose('Express Server listening at port %d', port);
-                resolve()
-            });
-
-
-            // Routing
-            app.use(express.static(path.join(process.cwd(), 'src/www')));
-            app.use('/bootstrap', express.static(path.join(process.cwd(), '/node_modules/bootstrap/dist/')));
-            app.use('/jquery', express.static(path.join(process.cwd(), '/node_modules/jquery/')));
-            app.use('/jquery-ui', express.static(path.join(process.cwd(), '/node_modules/jquery-ui-dist/')));
-            app.use('/jquery-clockpicker', express.static(path.join(process.cwd(), '/node_modules/jquery-clockpicker/dist/')));
-
-            /*app.get('/status', function(req, res) {
-                res.send(container.status.getCurrentStatus())
-            })*/
-
-            app.get('/all', function(req, res) {
-                res.send(container.helpers.allEquipmentInOneJSON())
-                container.io.emitToClients('all')
-            })
-
-            app.get('/one', function(req, res) {
-                res.send(container.helpers.allEquipmentInOneJSON())
-                container.io.emitToClients('all')
-            })
-
-            /*istanbul ignore next */
-            app.get('/reload', function(req, res) {
-
-                container.reload.reload()
-                res.send('reloading configuration')
-            })
-
-            app.get('/cancelDelay', function(req, res) {
-                res.send(container.circuit.setDelayCancel())
-            })
-
-            app.get('/heat', function(req, res) {
-                res.send(container.temperatures.getTemperatures())
-            })
-            app.get('/temperatures', function(req, res) {
-                res.send(container.temperatures.getTemperatures())
-            })
-            app.get('/temperature', function(req, res) {
-                res.send(container.temperatures.getTemperatures())
-            })
-
-            app.get('/circuit', function(req, res) {
-                res.send(container.circuit.getCurrentCircuits())
-            })
-
-            app.get('/schedule', function(req, res) {
-                res.send(container.schedule.getCurrentSchedule())
-            })
-
-            app.get('/schedule/toggle/id/:id/day/:day', function(req, res) {
-                var id = parseInt(req.params.id)
-                var day = req.params.day
-                var response = {}
-                response.text = 'REST API received request to toggle day ' + day + ' on schedule with ID:' + id
-                container.logger.info(response)
-                container.schedule.toggleDay(id, day)
-                res.send(response)
-            })
-
-            app.get('/schedule/delete/id/:id', function(req, res) {
-                var id = parseInt(req.params.id)
-                var response = {}
-                response.text = 'REST API received request to delete schedule or egg timer with ID:' + id
-                container.logger.info(response)
-                container.schedule.deleteScheduleOrEggTimer(id)
-                res.send(response)
-            })
-
-            app.get('/schedule/set/id/:id/startOrEnd/:sOE/hour/:hour/min/:min', function(req, res) {
-                var id = parseInt(req.params.id)
-                var hour = parseInt(req.params.hour)
-                var min = parseInt(req.params.min)
-                var response = {}
-                response.text = 'REST API received request to set ' + req.params.sOE + ' time on schedule with ID (' + id + ') to ' +hour+':'+min
-                container.logger.info(response)
-                container.schedule.setControllerScheduleStartOrEndTime(id, req.params.sOE, hour, min)
-                res.send(response)
-            })
-
-
-            app.get('/schedule/set/id/:id/circuit/:circuit', function(req, res) {
-                var id = parseInt(req.params.id)
-                var circuit = parseInt(req.params.circuit)
-                var response = {}
-                response.text = 'REST API received request to set circuit on schedule with ID (' + id + ') to ' + container.circuit.getFriendlyName(circuit)
-                container.logger.info(response)
-                container.schedule.setControllerScheduleCircuit(id, circuit)
-                res.send(response)
-            })
-
-
-            app.get('/eggtimer/set/id/:id/circuit/:circuit/hour/:hour/min/:min', function(req, res) {
-                var id = parseInt(req.params.id)
-                var circuit = parseInt(req.params.circuit)
-                var hr = parseInt(req.params.hour)
-                var min = parseInt(req.params.min)
-                var response = {}
-                response.text = 'REST API received request to set eggtimer with ID (' + id + '): ' + container.circuit.getFriendlyName(circuit) + ' for ' + hr + ' hours, ' +min+' minutes'
-                container.logger.info(response)
-                container.schedule.setControllerEggTimer(id, circuit, hr, min)
-                res.send(response)
-            })
-
-            app.get('/schedule/set/:id/:circuit/:starthh/:startmm/:endhh/:endmm/:days', function(req, res) {
-                var id = parseInt(req.params.id)
-                var circuit = parseInt(req.params.circuit)
-                var starthh = parseInt(req.params.starthh)
-                var startmm = parseInt(req.params.startmm)
-                var endhh = parseInt(req.params.endhh)
-                var endmm = parseInt(req.params.endmm)
-                var days = parseInt(req.params.days)
-                var response = {}
-                response.text = 'REST API received request to set schedule ' + id + ' with values (start) ' + starthh + ':'+startmm + ' (end) ' + endhh + ':'+ endmm + ' with days value ' + days
-                container.logger.info(response)
-                container.schedule.setControllerSchedule(id, circuit, starthh, startmm, endhh, endmm, days)
-                res.send(response)
-            })
-
-            // TODO:  merge above and this code into single function
-            app.get('/setSchedule/:id/:circuit/:starthh/:startmm/:endhh/:endmm/:days', function(req, res) {
-                var id = parseInt(req.params.id)
-                var circuit = parseInt(req.params.circuit)
-                var starthh = parseInt(req.params.starthh)
-                var startmm = parseInt(req.params.startmm)
-                var endhh = parseInt(req.params.endhh)
-                var endmm = parseInt(req.params.endmm)
-                var days = parseInt(req.params.days)
-                var response = {}
-                response.text = 'REST API received request to set schedule ' + id + ' with values (start) ' + starthh + ':'+startmm + ' (end) ' + endhh + ':'+ endmm + ' with days value ' + days
-                container.logger.info(response)
-                container.schedule.setControllerSchedule(id, circuit, starthh, startmm, endhh, endmm, days)
-                res.send(response)
-            })
-
-
-
-
-            app.get('/time', function(req, res) {
-                res.send(container.time.getTime())
-            })
-
-            app.get('/datetime', function(req, res) {
-                res.send(container.time.getTime())
-            })
-=======
+        container.logger.info('Loaded: auth.js');
+
     return {
         getServer: getServer,
         close: close,
+        closeAll: closeAll,
         init: init
     };
 };
-
-
-function configExpressServer(app, express, path, container) {
-	// Hook to use custom routes
-	var customRoutes = require(path.join(process.cwd(), 'src/integrations/customExpressRoutes'));
-	customRoutes.init(app);
-
-	// Routing
-	app.use(express.static(path.join(process.cwd(), 'src/www')));
-	app.use('/bootstrap', express.static(path.join(process.cwd(), '/node_modules/bootstrap/dist/')));
-	app.use('/jquery', express.static(path.join(process.cwd(), '/node_modules/jquery/')));
-	app.use('/jquery-ui', express.static(path.join(process.cwd(), '/node_modules/jquery-ui-dist/')));
-	app.use('/jquery-clockpicker', express.static(path.join(process.cwd(), '/node_modules/jquery-clockpicker/dist/')));
-
-	/*app.get('/status', function(req, res) {
-		res.send(container.status.getCurrentStatus())
-	})*/
-
-	app.get('/all', function(req, res) {
-		res.send(container.helpers.allEquipmentInOneJSON());
-		container.io.emitToClients('all');
-	});
-
-	app.get('/one', function(req, res) {
-		res.send(container.helpers.allEquipmentInOneJSON());
-		container.io.emitToClients('all');
-	});
-
-	/*istanbul ignore next */
-	app.get('/reload', function(req, res) {
-		container.reload.reload();
-		res.send('reloading configuration');
-	});
-
-	app.get('/cancelDelay', function(req, res) {
-		res.send(container.circuit.setDelayCancel());
-	});
-
-	app.get('/heat', function(req, res) {
-		res.send(container.temperatures.getTemperatures());
-	});
-	app.get('/temperatures', function(req, res) {
-		res.send(container.temperatures.getTemperatures());
-	});
-	app.get('/temperature', function(req, res) {
-		res.send(container.temperatures.getTemperatures());
-	});
-
-	app.get('/circuit', function(req, res) {
-		res.send(container.circuit.getCurrentCircuits());
-	});
-
-	app.get('/schedule', function(req, res) {
-		res.send(container.schedule.getCurrentSchedule());
-	});
-
-	app.get('/schedule/toggle/id/:id/day/:day', function(req, res) {
-		var id = parseInt(req.params.id);
-		var day = req.params.day;
-		var response = {};
-		response.text = 'REST API received request to toggle day ' + day + ' on schedule with ID:' + id;
-		container.logger.info(response);
-		container.schedule.toggleDay(id, day);
-		res.send(response);
-	});
-
-	app.get('/schedule/delete/id/:id', function(req, res) {
-		var id = parseInt(req.params.id);
-		var response = {};
-		response.text = 'REST API received request to delete schedule or egg timer with ID:' + id;
-		container.logger.info(response);
-		container.schedule.deleteScheduleOrEggTimer(id);
-		res.send(response);
-	});
-
-	app.get('/schedule/set/id/:id/startOrEnd/:sOE/hour/:hour/min/:min', function(req, res) {
-		var id = parseInt(req.params.id);
-		var hour = parseInt(req.params.hour);
-		var min = parseInt(req.params.min);
-		var response = {};
-		response.text = 'REST API received request to set ' + req.params.sOE + ' time on schedule with ID (' + id + ') to ' +hour+':'+min;
-		container.logger.info(response);
-		container.schedule.setControllerScheduleStartOrEndTime(id, req.params.sOE, hour, min);
-		res.send(response);
-	});
-
-	app.get('/schedule/set/id/:id/circuit/:circuit', function(req, res) {
-		var id = parseInt(req.params.id);
-		var circuit = parseInt(req.params.circuit);
-		var response = {};
-		response.text = 'REST API received request to set circuit on schedule with ID (' + id + ') to ' + container.circuit.getFriendlyName(circuit)
-		container.logger.info(response)
-		container.schedule.setControllerScheduleCircuit(id, circuit)
-		res.send(response)
-	})
-
-	app.get('/eggtimer/set/id/:id/circuit/:circuit/hour/:hour/min/:min', function(req, res) {
-		var id = parseInt(req.params.id)
-		var circuit = parseInt(req.params.circuit)
-		var hr = parseInt(req.params.hour)
-		var min = parseInt(req.params.min)
-		var response = {}
-		response.text = 'REST API received request to set eggtimer with ID (' + id + '): ' + container.circuit.getFriendlyName(circuit) + ' for ' + hr + ' hours, ' +min+' minutes'
-		container.logger.info(response)
-		container.schedule.setControllerEggTimer(id, circuit, hr, min)
-		res.send(response)
-	})
-
-	app.get('/schedule/set/:id/:circuit/:starthh/:startmm/:endhh/:endmm/:days', function(req, res) {
-		var id = parseInt(req.params.id)
-		var circuit = parseInt(req.params.circuit)
-		var starthh = parseInt(req.params.starthh)
-		var startmm = parseInt(req.params.startmm)
-		var endhh = parseInt(req.params.endhh)
-		var endmm = parseInt(req.params.endmm)
-		var days = parseInt(req.params.days)
-		var response = {}
-		response.text = 'REST API received request to set schedule ' + id + ' with values (start) ' + starthh + ':'+startmm + ' (end) ' + endhh + ':'+ endmm + ' with days value ' + days
-		container.logger.info(response)
-		container.schedule.setControllerSchedule(id, circuit, starthh, startmm, endhh, endmm, days)
-		res.send(response)
-	})
-
-	// TODO:  merge above and this code into single function
-	app.get('/setSchedule/:id/:circuit/:starthh/:startmm/:endhh/:endmm/:days', function(req, res) {
-		var id = parseInt(req.params.id)
-		var circuit = parseInt(req.params.circuit)
-		var starthh = parseInt(req.params.starthh)
-		var startmm = parseInt(req.params.startmm)
-		var endhh = parseInt(req.params.endhh)
-		var endmm = parseInt(req.params.endmm)
-		var days = parseInt(req.params.days)
-		var response = {}
-		response.text = 'REST API received request to set schedule ' + id + ' with values (start) ' + starthh + ':'+startmm + ' (end) ' + endhh + ':'+ endmm + ' with days value ' + days
-		container.logger.info(response)
-		container.schedule.setControllerSchedule(id, circuit, starthh, startmm, endhh, endmm, days)
-		res.send(response)
-	})
-
-	app.get('/time', function(req, res) {
-		res.send(container.time.getTime())
-	})
-
-	app.get('/datetime', function(req, res) {
-		res.send(container.time.getTime())
-	})
->>>>>>> bb686d0d
-
-//TODO: do we need DOW in these???
-	app.get('/datetime/set/time/:hh/:mm/date/:dow/:dd/:mon/:yy/:dst', function(req, res) {
-		var hour = parseInt(req.params.hh)
-		var min = parseInt(req.params.mm)
-		var day = parseInt(req.params.dd)
-		var month = parseInt(req.params.mon)
-		var year = parseInt(req.params.yy)
-		var autodst = parseInt(req.params.dst)
-		var dayofweek = parseInt(req.params.dow)
-		var dowIsValid = container.time.lookupDOW(dayofweek)
-		var response = {}
-		if ((hour >= 0 && hour <= 23) && (min >= 0 && min <= 59) && (day >= 1 && day <= 31) && (month >= 1 && month <= 12) && (year >= 0 && year <= 99) && dowIsValid !== -1 && (autodst === 0 || autodst === 1)) {
-			response.text = 'REST API received request to set date/time to: ' + hour + ':' + min + '(military time)'
-			response.text += 'dayofweek: ' + dowIsValid + '(' + dayofweek + ') date: ' + month + '/' + day + '/20' + year + ' (mm/dd/yyyy)'
-			response.text += 'automatically adjust dst (currently no effect): ' + autodst
-			container.time.setDateTime(hour, min, dayofweek, day, month, year, autodst)
-			container.logger.info(response)
-		} else {
-			response.text = 'FAIL: hour (' + hour + ') should be 0-23 and minute (' + min + ') should be 0-59.  Received: ' + hour + ':' + min
-			response.text += 'Day (' + day + ') should be 0-31, month (' + month + ') should be 0-12 and year (' + year + ') should be 0-99.'
-			response.text += 'Day of week (' + dayofweek + ') should be one of: [1,2,4,8,16,32,64] [Sunday->Saturday]'
-			response.text += 'dst (' + autodst + ') should be 0 or 1'
-			container.logger.warn(response)
-		}
-		res.send(response)
-	})
-
-
-	app.get('/datetime/set/time/hour/:hh/min/:mm/date/dow/:dow/day/:dd/mon/:mon/year/:yy/dst/:dst', function(req, res) {
-		var hour = parseInt(req.params.hh)
-		var min = parseInt(req.params.mm)
-		var day = parseInt(req.params.dd)
-		var month = parseInt(req.params.mon)
-		var year = parseInt(req.params.yy)
-		var autodst = parseInt(req.params.dst)
-		var dayofweek = parseInt(req.params.dow)
-		var dowIsValid = container.time.lookupDOW(dayofweek)
-		var response = {}
-		if ((hour >= 0 && hour <= 23) && (min >= 0 && min <= 59) && (day >= 1 && day <= 31) && (month >= 1 && month <= 12) && (year >= 0 && year <= 99) && dowIsValid !== -1 && (autodst === 0 || autodst === 1)) {
-			response.text = 'REST API received request to set date/time to: ' + hour + ':' + min + '(military time)'
-			response.text += 'dayofweek: ' + dowIsValid + '(' + dayofweek + ') date: ' + month + '/' + day + '/20' + year + ' (mm/dd/yyyy)'
-			response.text += 'automatically adjust dst (currently no effect): ' + autodst
-			container.time.setDateTime(hour, min, dayofweek, day, month, year, autodst)
-			container.logger.info(response)
-		} else {
-			response.text = 'FAIL: hour (' + hour + ') should be 0-23 and minute (' + min + ') should be 0-59.  Received: ' + hour + ':' + min
-			response.text += 'Day (' + day + ') should be 0-31, month (' + month + ') should be 0-12 and year (' + year + ') should be 0-99.'
-			response.text += 'Day of week (' + dayofweek + ') should be one of: [1,2,4,8,16,32,64] [Sunday->Saturday]'
-			response.text += 'dst (' + autodst + ') should be 0 or 1'
-			container.logger.warn(response)
-		}
-		res.send(response)
-	})
-
-	app.get('/pump', function(req, res) {
-		res.send(container.pump.getCurrentPumpStatus())
-	})
-
-	app.get('/chlorinator', function(req, res) {
-		res.send(container.chlorinator.getChlorinatorStatus())
-	})
-
-	app.get('/intellichem', function(req, res) {
-		res.send(container.intellichem.getCurrentIntellichem())
-	})
-
-	app.get('/chlorinator/:chlorinateLevel', function(req, res) {
-		container.chlorinator.setChlorinatorLevel(parseInt(req.params.chlorinateLevel), function(response) {
-			res.send(response)
-		})
-	})
-
-	app.get('/circuit/:circuit', function(req, res) {
-		if (parseInt(req.params.circuit) > 0 && parseInt(req.params.circuit) <= 20) {
-			res.send(container.circuit.getCircuit(parseInt(req.params.circuit)))
-		} else {
-			res.send('Not a valid circuit')
-		}
-	})
-
-	app.get('/circuit/:circuit/toggle', function(req, res) {
-		container.circuit.toggleCircuit(parseInt(req.params.circuit), function(response) {
-			res.send(response)
-		})
-	})
-
-	app.get('/circuit/:circuit/set/:set', function(req, res) {
-		container.circuit.setCircuit(parseInt(req.params.circuit), parseInt(req.params.set), function(response) {
-			res.send(response)
-		})
-	})
-
-	app.get('/spaheat/setpoint/:spasetpoint', function(req, res) {
-		container.heat.setSpaSetPoint(parseInt(req.params.spasetpoint), function(response) {
-			res.send(response)
-		})
-	})
-
-	app.get('/spaheat/increment', function(req, res) {
-		container.heat.incrementSpaSetPoint(1, function(response) {
-			res.send(response)
-		})
-	})
-
-	app.get('/spaheat/increment/:spasetpoint', function(req, res) {
-		container.heat.incrementSpaSetPoint(parseInt(req.params.spasetpoint), function(response) {
-			res.send(response)
-		})
-	})
-
-	app.get('/spaheat/decrement', function(req, res) {
-		container.heat.decrementSpaSetPoint(1, function(response) {
-			res.send(response)
-		})
-	})
-
-	app.get('/spaheat/decrement/:spasetpoint', function(req, res) {
-		container.heat.decrementSpaSetPoint(parseInt(req.params.spasetpoint), function(response) {
-			res.send(response)
-		})
-	})
-
-	app.get('/spaheat/mode/:spaheatmode', function(req, res) {
-		container.heat.setSpaHeatmode(parseInt(req.params.spaheatmode), function(response) {
-			res.send(response)
-		})
-	})
-
-	app.get('/poolheat/setpoint/:poolsetpoint', function(req, res) {
-		container.heat.setPoolSetPoint(parseInt(req.params.poolsetpoint), function(response) {
-			res.send(response)
-		})
-	})
-
-	app.get('/poolheat/decrement', function(req, res) {
-		container.heat.decrementPoolSetPoint(1, function(response) {
-			res.send(response)
-		})
-	})
-
-
-	app.get('/poolheat/decrement/:poolsetpoint', function(req, res) {
-		container.heat.decrementPoolSetPoint(parseInt(req.params.poolsetpoint), function(response) {
-			res.send(response)
-		})
-	})
-
-	app.get('/poolheat/increment', function(req, res) {
-		container.heat.incrementPoolSetPoint(1, function(response) {
-			res.send(response)
-		})
-	})
-
-	app.get('/poolheat/increment/:poolsetpoint', function(req, res) {
-		container.heat.incrementPoolSetPoint(parseInt(req.params.poolsetpoint), function(response) {
-			res.send(response)
-		})
-	})
-
-	app.get('/poolheat/mode/:poolheatmode', function(req, res) {
-		container.heat.setPoolHeatmode(parseInt(req.params.poolheatmode), function(response) {
-			res.send(response)
-		})
-
-	})
-
-	app.get('/sendthispacket/:packet', function(req, res) {
-		container.queuePacket.sendThisPacket(req.params.packet, function(response) {
-			res.send(response)
-		})
-
-	})
-
-	app.get('pumpCommand/pump/:pump/type/:type', function(pump, type){
-		var pump = parseInt(req.params.pump)
-		var type = type
-		var response = {}
-		response.text = 'Socket setPumpType variables - pump: ' + pump + ', type: ' + type
-		response.pump = pump
-		response.type = type
-		container.configEditor.updatePumpType(pump, type)
-		container.logger.info(response)
-	})
-
-	/* New pumpCommand API's  */
-	//#1  Turn pump off
-	app.get('/pumpCommand/off/pump/:pump', function(req, res) {
-		var pump = parseInt(req.params.pump)
-		var response = {}
-		response.text = 'REST API pumpCommand variables - pump: ' + pump + ', power: off, duration: null'
-		response.pump = pump
-		response.value = null
-		response.duration = -1
-		container.pumpControllerTimers.clearTimer(pump)
-		res.send(response)
-	})
-
-	//#2  Run pump indefinitely.
-	app.get('/pumpCommand/run/pump/:pump', function(req, res) {
-		var pump = parseInt(req.params.pump)
-		var response = {}
-		response.text = 'REST API pumpCommand variables - pump: ' + pump + ', power: on, duration: null'
-		response.pump = pump
-		response.value = 1
-		response.duration = -1
-		container.pumpControllerTimers.startPowerTimer(pump, -1) //-1 for indefinite duration
-		res.send(response)
-	})
-
-	// //variation on #2.  Probably should get rid of this as "on" is synonym to "run"
-	// app.get('/pumpCommand/on/pump/:pump', function(req, res) {
-	//     var pump = parseInt(req.params.pump)
-	//     var response = {}
-	//     response.text = 'REST API pumpCommand variables - pump: ' + pump + ', power: on, duration: null'
-	//     response.pump = pump
-	//     response.value = 1
-	//     response.duration = -1
-	//     container.pumpControllerTimers.startPowerTimer(pump, -1) //-1 for indefinite duration
-	//     res.send(response)
-	// })
-
-	//#3  Run pump for a duration.
-	app.get('/pumpCommand/run/pump/:pump/duration/:duration', function(req, res) {
-		var pump = parseInt(req.params.pump)
-		var duration = parseInt(req.params.duration)
-		var response = {}
-		response.text = 'REST API pumpCommand variables - pump: ' + pump + ', power: on, duration: ' + duration
-		response.pump = pump
-		response.value = null
-		response.duration = duration
-		container.pumpControllerTimers.startPowerTimer(pump, duration) //-1 for indefinite duration
-		res.send(response)
-	})
-
-	// //variation on #3.  Probably should get rid of this as "on" is synonym to "run"
-	// app.get('/pumpCommand/on/pump/:pump/duration/:duration', function(req, res) {
-	//     var pump = parseInt(req.params.pump)
-	//     var duration = parseInt(req.params.duration)
-	//     var response = {}
-	//     response.text = 'REST API pumpCommand variables - pump: ' + pump + ', power: on, duration: ' + duration
-	//     response.pump = pump
-	//     response.value = null
-	//     response.duration = duration
-	//     container.pumpControllerTimers.startPowerTimer(pump, duration) //-1 for indefinite duration
-	//     res.send(response)
-	// })
-
-
-	//#4  Run pump program for indefinite duration
-	app.get('/pumpCommand/run/pump/:pump/program/:program', function(req, res) {
-		var pump = parseInt(req.params.pump)
-		var program = parseInt(req.params.program)
-
-		//TODO: Push the callback into the pump functions so we can get confirmation back and not simply regurgitate the request
-		var response = {}
-		response.text = 'REST API pumpCommand variables - pump: ' + pump + ', program: ' + program + ', value: null, duration: null'
-		response.pump = pump
-		response.program = program
-		response.duration = -1
-		container.pumpControllerTimers.startProgramTimer(pump, program, -1)
-		res.send(response)
-	})
-
-	//#5 Run pump program for a specified duration
-	app.get('/pumpCommand/run/pump/:pump/program/:program/duration/:duration', function(req, res) {
-		var pump = parseInt(req.params.pump)
-		var program = parseInt(req.params.program)
-		var duration = parseInt(req.params.duration)
-		var response = {}
-		response.text = 'REST API pumpCommand variables - pump: ' + pump + ', program: ' + program + ', duration: ' + duration
-		response.pump = pump
-		response.program = program
-		response.duration = duration
-		container.pumpControllerTimers.startProgramTimer(pump, program, duration)
-		res.send(response)
-	})
-
-	//#6 Run pump at RPM for an indefinite duration
-	app.get('/pumpCommand/run/pump/:pump/rpm/:rpm', function(req, res) {
-		var pump = parseInt(req.params.pump)
-		var rpm = parseInt(req.params.rpm)
-		var response = {}
-		response.text = 'REST API pumpCommand variables - pump: ' + pump + ', rpm: ' + rpm + ', duration: null'
-		response.pump = pump
-		response.speed = rpm
-		response.duration = -1
-		// container.pumpControllerMiddleware.runRPMSequence(pump, rpm)
-		container.pumpControllerTimers.startRPMTimer(pump, rpm, -1)
-		res.send(response)
-	})
-
-	//#7 Run pump at RPM for specified duration
-	app.get('/pumpCommand/run/pump/:pump/rpm/:rpm/duration/:duration', function(req, res) {
-		var pump = parseInt(req.params.pump)
-		var rpm = parseInt(req.params.rpm)
-		var duration = parseInt(req.params.duration)
-		var response = {}
-		response.text = 'REST API pumpCommand variables - pump: ' + pump + ', rpm: ' + rpm + ', duration: ' + duration
-		response.pump = pump
-		response.value = rpm
-		response.duration = duration
-		container.pumpControllerTimers.startRPMTimer(pump, rpm, duration)
-		res.send(response)
-	})
-
-	//#8  Save program to pump
-	app.get('/pumpCommand/save/pump/:pump/program/:program/rpm/:speed', function(req, res) {
-		var pump = parseInt(req.params.pump)
-		var program = parseInt(req.params.program)
-		var speed = parseInt(req.params.speed)
-		var response = {}
-		response.text = 'REST API pumpCommand variables - pump: ' + pump + ', program: ' + program + ', rpm: ' + speed + ', duration: null'
-		response.pump = pump
-		response.program = program
-		response.speed = speed
-		response.duration = null
-		container.pumpControllerMiddleware.pumpCommandSaveProgram(pump, program, speed)
-		res.send(response)
-	})
-
-	//#9  Save and run program for indefinite duration
-	app.get('/pumpCommand/saverun/pump/:pump/program/:program/rpm/:speed', function(req, res) {
-		var pump = parseInt(req.params.pump)
-		var program = parseInt(req.params.program)
-		var speed = parseInt(req.params.speed)
-		var duration = parseInt(req.params.duration)
-		var response = {}
-		response.text = 'REST API pumpCommand variables - pump: ' + pump + ', program: ' + program + ', speed: ' + speed + ', duration: indefinite'
-		response.pump = pump
-		response.program = program
-		response.speed = speed
-		response.duration = -1
-		container.pumpControllerMiddleware.pumpCommandSaveAndRunProgramWithValueForDuration(pump, program, speed, -1)
-		res.send(response)
-	})
-
-	//#10  Save and run program for specified duration
-	app.get('/pumpCommand/saverun/pump/:pump/program/:program/rpm/:speed/duration/:duration', function(req, res) {
-		var pump = parseInt(req.params.pump)
-		var program = parseInt(req.params.program)
-		var speed = parseInt(req.params.speed)
-		var duration = parseInt(req.params.duration)
-		var response = {}
-		response.text = 'REST API pumpCommand variables - pump: ' + pump + ', program: ' + program + ', speed: ' + speed + ', duration: ' + duration
-		response.pump = pump
-		response.program = program
-		response.speed = speed
-		response.duration = duration
-		container.pumpControllerMiddleware.pumpCommandSaveAndRunProgramWithValueForDuration(pump, program, speed, duration)
-		res.send(response)
-	})
-
-//#11 Run pump at GPM for an indefinite duration
-	app.get('/pumpCommand/run/pump/:pump/gpm/:gpm', function(req, res) {
-		var pump = parseInt(req.params.pump)
-		var gpm = parseInt(req.params.gpm)
-		var response = {}
-		response.text = 'REST API pumpCommand variables - pump: ' + pump + ', gpm: ' + gpm + ', duration: -1'
-		response.pump = pump
-		response.speed = gpm
-		response.duration = -1
-		// container.pumpControllerMiddleware.runGPMSequence(pump, gpm)
-		container.pumpControllerTimers.startGPMTimer(pump, gpm, -1)
-		res.send(response)
-	})
-
-//#12 Run pump at GPM for specified duration
-	app.get('/pumpCommand/run/pump/:pump/gpm/:gpm/duration/:duration', function(req, res) {
-		var pump = parseInt(req.params.pump)
-		var gpm = parseInt(req.params.gpm)
-		var duration = parseInt(req.params.duration)
-		var response = {}
-		response.text = 'REST API pumpCommand variables - pump: ' + pump + ', gpm: ' + gpm + ', duration: ' + duration
-		response.pump = pump
-		response.speed = gpm
-		response.duration = duration
-		container.pumpControllerTimers.startGPMTimer(pump, gpm, duration)
-		res.send(response)
-	})
-
-//#13  Save program to pump
-	app.get('/pumpCommand/save/pump/:pump/program/:program/gpm/:speed', function(req, res) {
-		var pump = parseInt(req.params.pump)
-		var program = parseInt(req.params.program)
-		var speed = parseInt(req.params.speed)
-		var response = {}
-		response.text = 'REST API pumpCommand variables - pump: ' + pump + ', program: ' + program + ', gpm: ' + speed + ', duration: null'
-		response.pump = pump
-		response.program = program
-		response.speed = speed
-		response.duration = null
-		container.pumpControllerMiddleware.pumpCommandSaveProgram(pump, program, speed)
-		res.send(response)
-	})
-
-//#14  Save and run program for indefinite duration
-	app.get('/pumpCommand/saverun/pump/:pump/program/:program/gpm/:speed', function(req, res) {
-		var pump = parseInt(req.params.pump)
-		var program = parseInt(req.params.program)
-		var speed = parseInt(req.params.speed)
-		var response = {}
-		response.text = 'REST API pumpCommand variables - pump: ' + pump + ', program: ' + program + ', speed: ' + speed + ', duration: indefinite'
-		response.pump = pump
-		response.program = program
-		response.speed = speed
-		response.duration = -1
-		container.pumpControllerMiddleware.pumpCommandSaveAndRunProgramWithValueForDuration(pump, program, speed, -1)
-		res.send(response)
-	})
-
-//#15  Save and run program for specified duration
-<<<<<<< HEAD
-            app.get('/pumpCommand/saverun/pump/:pump/program/:program/gpm/:speed/duration/:duration', function(req, res) {
-                var pump = parseInt(req.params.pump)
-                var program = parseInt(req.params.program)
-                var speed = parseInt(req.params.speed)
-                var duration = parseInt(req.params.duration)
-                var response = {}
-                response.text = 'REST API pumpCommand variables - pump: ' + pump + ', program: ' + program + ', speed: ' + speed + ', duration: ' + duration
-                response.pump = pump
-                response.program = program
-                response.speed = speed
-                response.duration = duration
-                container.pumpControllerMiddleware.pumpCommandSaveAndRunProgramWithValueForDuration(pump, program, speed, duration)
-                res.send(response)
-            })
-
-            /* END New pumpCommand API's  */
-
-
-
-            /* Invalid pump commands -- sends response */
-            app.get('/pumpCommand/save/pump/:pump/rpm/:rpm', function(req, res) {
-                //TODO:  this should be valid.  Just turn the pump on with no program at a specific speed.  Maybe 5,1,1 (manual)?
-                var response = {}
-                response.text = 'FAIL: Please provide the program number when saving the program.  /pumpCommand/save/pump/#/program/#/rpm/#'
-                res.send(response)
-            })
-
-
-            app.get('/pumpCommand/save/pump/:pump/program/:program', function(req, res) {
-                var pump = parseInt(req.params.pump)
-                var program = parseInt(req.params.program)
-
-                //TODO: Push the callback into the pump functions so we can get confirmation back and not simply regurgitate the request
-                var response = {}
-                response.text = 'FAIL: Please provide a speed /speed/{speed} when requesting to save the program'
-                response.pump = pump
-                response.program = program
-                response.duration = null
-                res.send(response)
-            })
-
-            /* END Invalid pump commands -- sends response */
-            resolve()
-        })
-
-
-    }
-    /*  END  Original pumpCommand API  */
-    var close = function() {
-
-            if (server !== undefined) {
-                server.close(function () {
-                    container.logger.verbose('Express Server closed. (was listening at port %d)', port);
-
-                })
-            }
-            else {
-                console.warn('Trying to close express server, but it is not running.')
-
-            }
-
-    }
-
-    var getServer = function() {
-        return server
-    }
-
-    /*istanbul ignore next */
-    if (container.logModuleLoading)
-        container.logger.info('Loaded: server.js')
-
-
-    return {
-        getServer: getServer,
-        close: close,
-        init: init
-    }
-=======
-	app.get('/pumpCommand/saverun/pump/:pump/program/:program/gpm/:speed/duration/:duration', function(req, res) {
-		var pump = parseInt(req.params.pump)
-		var program = parseInt(req.params.program)
-		var speed = parseInt(req.params.speed)
-		var duration = parseInt(req.params.duration)
-		var response = {}
-		response.text = 'REST API pumpCommand variables - pump: ' + pump + ', program: ' + program + ', speed: ' + speed + ', duration: ' + duration
-		response.pump = pump
-		response.program = program
-		response.speed = speed
-		response.duration = duration
-		container.pumpControllerMiddleware.pumpCommandSaveAndRunProgramWithValueForDuration(pump, program, speed, duration)
-		res.send(response)
-	})
-
-	/* END New pumpCommand API's  */
-
-
-
-	/* Invalid pump commands -- sends response */
-	app.get('/pumpCommand/save/pump/:pump/rpm/:rpm', function(req, res) {
-		//TODO:  this should be valid.  Just turn the pump on with no program at a specific speed.  Maybe 5,1,1 (manual)?
-		var response = {}
-		response.text = 'FAIL: Please provide the program number when saving the program.  /pumpCommand/save/pump/#/program/#/rpm/#'
-		res.send(response)
-	})
-
-
-	app.get('/pumpCommand/save/pump/:pump/program/:program', function(req, res) {
-		var pump = parseInt(req.params.pump)
-		var program = parseInt(req.params.program)
-
-		//TODO: Push the callback into the pump functions so we can get confirmation back and not simply regurgitate the request
-		var response = {}
-		response.text = 'FAIL: Please provide a speed /speed/{speed} when requesting to save the program'
-		response.pump = pump
-		response.program = program
-		response.duration = null
-		res.send(response)
-	})
-
-    /* END Invalid pump commands -- sends response */
-	
->>>>>>> bb686d0d
-}